{% load catalog_extras %}
{% load static %}

<div id="profile-content">
    <!-- Додаємо правильне посилання на Font Awesome -->
    <link rel="stylesheet" href="https://cdnjs.cloudflare.com/ajax/libs/font-awesome/5.15.4/css/all.min.css">
    
{% block content %}
    {% if user.role == "Студент" %}
    {% if active_requests %}
            <h2>📝 Активні роботи</h2>
            {% for request_obj in active_requests %}
            <div class="request-card">
                <div class="request-user">
                    <img src="{% get_profile_picture_url request_obj.teacher_id.teacher_id %}" alt="Фото профілю" class="request-avatar">
                    <div class="user-info">
                        <a href="{% url 'profile_detail' request_obj.teacher_id.teacher_id.id %}" class="profile-link">
                            {{ request_obj.teacher_id.teacher_id.get_full_name }}
                        </a>
                        <p class="role">{{ request_obj.teacher_id.teacher_id.role }}</p>
                        {% if request_obj.custom_student_theme %}
                            <strong>Тема:</strong>
                            <p class="theme">{{ request_obj.custom_student_theme }} <span style="color:#888;font-size:0.9em;">(довільна тема студента)</span></p>
                        {% elif request_obj.approved_student_theme %}
                            <strong>Тема:</strong>
                            <p class="theme">{{ request_obj.approved_student_theme.theme }} <span style="color:#888;font-size:0.9em;">(запропоновано студентом)</span></p>
                        {% elif request_obj.teacher_theme %}
                            <strong>Тема:</strong>
                            <p class="theme">{{ request_obj.teacher_theme.theme }}</p>
                        {% endif %}
                        {% if request_obj.student_themes.all %}
                            <strong>Тематика студента:</strong>
                            <ul class="student-themes-list">
                                {% for theme in request_obj.student_themes.all %}
                                    <li>{{ theme.theme }}</li>
                                {% endfor %}
                            </ul>
                        {% endif %}
                        <strong>Мотивація:</strong>
                        <p class="motivation">{{ request_obj.motivation_text }}</p>
                    </div>
                </div>

                <!-- Секція файлів -->
                <div class="files-section mt-4">
                        {% with files=active_request_files|get_item:request_obj.id %}
                            <!-- Контейнер для файлів з заголовком усередині -->
                            <div class="files-scroll-container">
                                <div class="files-header">Файли</div>
                                {% for file in files %}
                                    <div class="file-block">
                                        <div class="file-header">
                                            <div class="file-title-block">
                                                <div class="file-name file-name-ellipsis">{{ file.get_filename }}</div>
                                                <div class="file-meta">
                                                    <span class="file-owner">{{ file.uploaded_by.get_full_name }}</span>
                                                    <span class="file-dot">·</span>
                                                    <span class="file-role">{{ file.uploaded_by.role }}</span>
                                                    {% if file.uploaded_at %}
                                                    <span class="file-dot">·</span>
                                                    <span class="file-date">{{ file.uploaded_at|date:"Y-m-d H:i" }}</span>
                                                    {% endif %}
                                                </div>
                                            </div>
                                            <div class="file-actions">
                                                <a href="{% url 'download_file' file.pk %}" class="download-button">
                                                    <i class="fas fa-download download-icon"></i>
                                                    <span>Завантажити</span>
                                                </a>
                                                {% if user == file.uploaded_by %}
                                                    <button class="delete-file-btn" data-file-id="{{ file.pk }}" data-url="{% url 'delete_file' file.pk %}">
                                                        <i class="fas fa-trash delete-icon"></i>
                                                        <span>Видалити</span>
                                                    </button>
                                                {% endif %}
                                            </div>
                                        </div>
                                        <div class="file-description-block">
                                            {% if file.description %}
                                                <p class="file-description-text subtle">{{ file.description }}</p>
                                            {% endif %}
                                        </div>

                                        <!-- Коментарі (обидві ролі) -->
                                        <div class="file-comments">
                                            <div class="comments-header">
                                                <span>Коментарі ({{ file.comments.count }})</span>
                                            </div>
                                            <div class="comments-list">
                                                {% for comment in file.comments.all %}
                                                    <div class="comment-block {% if comment.author.role == 'Викладач' %}teacher-bg{% else %}student-bg{% endif %}" data-comment-id="{{ comment.id }}">
                                                        {% if comment.parent %}
                                                        <!-- Цитування батьківського коментаря -->
                                                        <div class="quoted-comment">
                                                            <div class="quoted-comment-header">
                                                                <span class="quoted-author">{{ comment.parent.author.get_full_name }}</span>
                                                                <span class="quoted-date">{{ comment.parent.created_at|date:"d.m.y H:i" }}</span>
                                                            </div>
                                                            <p class="quoted-text">{{ comment.parent.text|truncatechars:100 }}</p>
                                                        </div>
                                                        {% endif %}
                                                        <div class="comment-header">
                                                            <span class="comment-author">{{ comment.author.get_full_name }}</span>
                                                            <span class="comment-date">{{ comment.created_at|date:"d.m.Y H:i" }}</span>
                                                        </div>
                                                        <p class="comment-text">{{ comment.text }}</p>
                                                        {% if comment.attachment %}
                                                        <div class="attachment-block">
                                                            <a href="{{ comment.attachment.url }}" download class="attachment-link">
                                                                <i class="fas fa-paperclip attachment-icon"></i>
                                                                <span class="attachment-filename">{{ comment.get_attachment_filename }}</span>
                                                            </a>
                                                        </div>
                                                        {% endif %}
                                                        <div class="comment-actions">
                                                            <button class="reply-btn" type="button" data-parent-id="{{ comment.id }}" data-author="{{ comment.author.get_full_name }}">Відповісти</button>
                                                            {% if user == comment.author %}
                                                            <button class="delete-comment-btn" data-comment-id="{{ comment.id }}">Видалити</button>
                                                            {% endif %}
                                                        </div>
                                                    </div>
                                                {% empty %}
                                                    <p class="no-files" style="margin: 8px 0 0;">Коментарів ще немає</p>
                                                {% endfor %}
                                            </div>

                                            <!-- Інпут під списком -->
                                            <form method="post" action="/catalog/file/{{ file.pk }}/comment/" class="mt-2 reply-form" enctype="multipart/form-data">
                                                {% csrf_token %}
                                                <div class="replying-pill"><span class="replying-to"></span><button type="button" class="replying-clear">Скасувати</button></div>
                                                <input type="hidden" name="parent_id" value="" class="reply-parent-input">
                                                <div class="comment-input-bar">
                                                    <textarea name="text" class="form-control comment-textarea" rows="1" placeholder="Додайте коментар..."></textarea>
                                                    <button type="submit" class="add-comment-btn">Відправити</button>
                                                </div>
                                            </form>
                                        </div>
                                    </div>
                                {% empty %}
                                    <p class="no-files">Немає завантажених файлів</p>
                                {% endfor %}
                            </div>
                    
                    <!-- Форма завантаження файлу -->
                            <form method="post" 
                                  enctype="multipart/form-data" 
                                  class="file-upload-form" 
                                  action="{% url 'upload_file' request_obj.id %}">
                        {% csrf_token %}
                                <div class="input-group mb-2 file-upload-group">
                                    <input type="file" 
                                           name="file" 
                                           id="file-input-{{ request_obj.id }}" 
                                           class="form-control file-input" 
                                           required 
                                           onchange="updateFileName(this)">
                                    <label for="file-input-{{ request_obj.id }}" class="file-input-label">Вибрати файл</label>
                                    <span id="file-name-{{ request_obj.id }}" class="file-name-label">Файл не вибрано</span>
                                </div>
                                <div class="input-group mb-2">
                                    <label for="file-description-{{ request_obj.id }}" class="file-description-label">Опис файлу (необов'язково):</label>
                                    <textarea id="file-description-{{ request_obj.id }}" name="description" class="form-control file-description-textarea" placeholder="Введіть короткий опис файлу..." rows="2"></textarea>
                                </div>
                                <button type="submit" class="file-upload-btn">
                                <i class="fas fa-upload"></i> Завантажити
                            </button>
                    </form>
                            
                            <script>
                                function updateFileName(input) {
                                    const fileId = input.id.split('-').pop();
                                    const fileNameSpan = document.getElementById(`file-name-${fileId}`);
                                    
                                    if (input.files && input.files[0]) {
                                        fileNameSpan.textContent = input.files[0].name;
                                        fileNameSpan.style.color = '#000000';
                                    } else {
                                        fileNameSpan.textContent = 'Файл не вибрано';
                                        fileNameSpan.style.color = '#6B7280';
                                    }
                                }
                            </script>
                        {% endwith %}
                </div>
            </div>
            {% if user.role == "Студент" and request_obj.send_contacts %}
                <div class="teacher-contacts" style="margin-top: 15px; padding: 12px; background-color: #f0f4fd; border-radius: 8px; border-left: 4px solid #3b82f6;">
                    <h4 style="margin-top: 0; margin-bottom: 8px; color: #2563eb; font-size: 16px; font-weight: 600;">
                        <i class="fas fa-address-card" style="margin-right: 5px;"></i> Контакти викладача
                    </h4>
                    {% if request_obj.teacher_id.additional_email %}
                        <div style="display: flex; align-items: center; margin-bottom: 5px;">
                            <i class="fas fa-envelope" style="color: #2563eb; margin-right: 8px;"></i>
                            <a href="mailto:{{ request_obj.teacher_id.additional_email }}" style="color: #2563eb; text-decoration: none;">
                                {{ request_obj.teacher_id.additional_email }}
                            </a>
                        </div>
                    {% endif %}
                    {% if request_obj.teacher_id.phone_number %}
                        <div style="display: flex; align-items: center;">
                            <i class="fas fa-phone" style="color: #2563eb; margin-right: 8px;"></i>
                            <a href="tel:{{ request_obj.teacher_id.phone_number }}" style="color: #2563eb; text-decoration: none;">
                                {{ request_obj.teacher_id.phone_number }}
                            </a>
                        </div>
                    {% endif %}
                </div>
            {% endif %}
        {% endfor %}
    {% else %}
        {% if is_own_profile %}
            <p class="no-active-works">У вас немає активних робіт.</p>
        {% else %}
            <p class="no-active-works">Тут пусто.</p>
        {% endif %}
    {% endif %}
    {% elif user.role == "Викладач" %}
    {% csrf_token %}
    <div class="messages"></div>
    {% if active_requests %}
        <h2> 📝 Активні роботи</h2>
        {% for request in active_requests|dictsortreversed:"request_date" %}
            <div class="request-card">
                <div class="request-user">
                    <img src="{% get_profile_picture_url request.student_id %}" alt="Фото профілю" class="request-avatar">
                    <div class="user-info">
                        <a href="{% url 'profile_detail' request.student_id.id %}" class="profile-link">
                            {{ request.student_id.get_full_name }}
                        </a>
                        <p class="role">{{ request.student_id.role }}</p>
                        <p>Група: {{ request.student_id.academic_group }}</p>
                        {% if request.custom_student_theme %}
                            <strong>Тема:</strong>
                            <p class="theme">{{ request.custom_student_theme }} <span style="color:#888;font-size:0.9em;">(довільна тема студента)</span></p>
                            {% if user_profile.role == "Викладач" %}
                                <button onclick="showEditThemeModal('{{ request.id }}', '{{ request.custom_student_theme|escapejs }}')" 
                                        class="edit-theme-btn" 
                                        style="display:inline-flex;align-items:center;padding:6px 12px;border-radius:8px;font-size:0.85rem;font-weight:500;box-shadow:0 2px 4px rgba(0,0,0,0.1);background:#6B7280;color:#fff;border:none;cursor:pointer;transition:background 0.2s,box-shadow 0.2s;margin-top:8px;margin-bottom:8px;line-height:1.2;">
                                    <i class="fas fa-edit" style="margin-right:6px;font-size:0.8rem;"></i> Редагувати тему
                                </button>
                            {% endif %}
                        {% elif request.approved_student_theme %}
                            <strong>Тема:</strong>
                            <p class="theme">{{ request.approved_student_theme.theme }} <span style="color:#888;font-size:0.9em;">(запропоновано студентом)</span></p>
                            {% if user_profile.role == "Викладач" %}
                                <button onclick="showEditThemeModal('{{ request.id }}', '{{ request.approved_student_theme.theme|escapejs }}')" 
                                        class="edit-theme-btn" 
                                        style="display:inline-flex;align-items:center;padding:6px 12px;border-radius:8px;font-size:0.85rem;font-weight:500;box-shadow:0 2px 4px rgba(0,0,0,0.1);background:#6B7280;color:#fff;border:none;cursor:pointer;transition:background 0.2s,box-shadow 0.2s;margin-top:8px;margin-bottom:8px;line-height:1.2;">
                                    <i class="fas fa-edit" style="margin-right:6px;font-size:0.8rem;"></i> Редагувати тему
                                </button>
                            {% endif %}
                        {% elif request.teacher_theme %}
                            <strong>Тема:</strong>
                            <p class="theme">{{ request.teacher_theme.theme }}</p>
                            {% if user_profile.role == "Викладач" %}
                                <button onclick="showEditThemeModal('{{ request.id }}', '{{ request.teacher_theme.theme|escapejs }}')" 
                                        class="edit-theme-btn" 
                                        style="display:inline-flex;align-items:center;padding:6px 12px;border-radius:8px;font-size:0.85rem;font-weight:500;box-shadow:0 2px 4px rgba(0,0,0,0.1);background:#6B7280;color:#fff;border:none;cursor:pointer;transition:background 0.2s,box-shadow 0.2s;margin-top:8px;margin-bottom:8px;line-height:1.2;">
                                    <i class="fas fa-edit" style="margin-right:6px;font-size:0.8rem;"></i> Редагувати тему
                                </button>
                            {% endif %}
                        {% endif %}
                        <strong>Мотивація:</strong>
                        <p class="motivation">{{ request.motivation_text }}</p>
                    </div>
                </div>

                <!-- Секція файлів -->
                <div class="files-section mt-4">
                    {% with files=active_request_files|get_item:request.id %}
                            <!-- Контейнер для файлів з заголовком усередині (як у студента) -->
                            <div class="files-scroll-container">
                                <div class="files-header">Файли</div>
                                {% for file in files %}
                                    <div class="file-block">
                                        <div class="file-header">
                                            <div class="file-title-block">
                                                <div class="file-name file-name-ellipsis">{{ file.get_filename }}</div>
                                                <div class="file-meta">
                                                    <span class="file-owner">{{ file.uploaded_by.get_full_name }}</span>
                                                    <span class="file-dot">·</span>
                                                    <span class="file-role">{{ file.uploaded_by.role }}</span>
                                                    {% if file.uploaded_at %}
                                                    <span class="file-dot">·</span>
                                                    <span class="file-date">{{ file.uploaded_at|date:"Y-m-d H:i" }}</span>
                                                    {% endif %}
                                                </div>
                                            </div>
                                            <div class="file-actions">
                                                <a href="{% url 'download_file' file.pk %}" class="download-button">
                                                    <i class="fas fa-download download-icon"></i>
                                                    <span>Завантажити</span>
                                                </a>
                                                {% if user == file.uploaded_by %}
                                                    <button class="delete-file-btn" data-file-id="{{ file.pk }}" data-url="{% url 'delete_file' file.pk %}">
                                                        <i class="fas fa-trash delete-icon"></i>
                                                        <span>Видалити</span>
                                                    </button>
                                                {% endif %}
                                            </div>
                                        </div>

                                        <!-- Секція опису файлу -->
                                        <div class="file-description-block">
                                            {% if file.description %}
                                                <p class="file-description-text subtle">{{ file.description }}</p>
                                            {% endif %}
                                        </div>

                                        <!-- Коментарі (обидві ролі) -->
                                        <div class="file-comments">
                                            <div class="comments-header">
                                                <span>Коментарі ({{ file.comments.count }})</span>
                                            </div>
                                            <div class="comments-list">
                                                {% for comment in file.comments.all %}
                                                    <div class="comment-block {% if comment.author.role == 'Викладач' %}teacher-bg{% else %}student-bg{% endif %}" data-comment-id="{{ comment.id }}">
                                                        {% if comment.parent %}
                                                        <!-- Цитування батьківського коментаря -->
                                                        <div class="quoted-comment">
                                                            <div class="quoted-comment-header">
                                                                <span class="quoted-author">{{ comment.parent.author.get_full_name }}</span>
                                                                <span class="quoted-date">{{ comment.parent.created_at|date:"d.m.y H:i" }}</span>
                                                            </div>
                                                            <p class="quoted-text">{{ comment.parent.text|truncatechars:100 }}</p>
                                                        </div>
                                                        {% endif %}
                                                        <div class="comment-header">
                                                            <span class="comment-author">{{ comment.author.get_full_name }}</span>
                                                            <span class="comment-date">{{ comment.created_at|date:"d.m.Y H:i" }}</span>
                                                        </div>
                                                        <p class="comment-text">{{ comment.text }}</p>
                                                        {% if comment.attachment %}
                                                        <div class="attachment-block">
                                                            <a href="{{ comment.attachment.url }}" download class="attachment-link">
                                                                <i class="fas fa-paperclip attachment-icon"></i>
                                                                <span class="attachment-filename">{{ comment.get_attachment_filename }}</span>
                                                            </a>
                                                        </div>
                                                        {% endif %}
                                                        <div class="comment-actions">
                                                            <button class="reply-btn" type="button" data-parent-id="{{ comment.id }}" data-author="{{ comment.author.get_full_name }}">Відповісти</button>
                                                            {% if user == comment.author %}
                                                            <button class="delete-comment-btn" data-comment-id="{{ comment.id }}">Видалити</button>
                                                            {% endif %}
                                                        </div>
                                                    </div>
                                                {% empty %}
                                                    <p class="no-files" style="margin: 8px 0 0;">Коментарів ще немає</p>
                                                {% endfor %}
                                            </div>

                                            <!-- Інпут під списком -->
                                            <form method="post" action="/catalog/file/{{ file.pk }}/comment/" class="mt-2 reply-form" enctype="multipart/form-data">
                                                {% csrf_token %}
                                                <div class="replying-pill"><span class="replying-to"></span><button type="button" class="replying-clear">Скасувати</button></div>
                                                <input type="hidden" name="parent_id" value="" class="reply-parent-input">
                                                <div class="comment-input-bar">
                                                    <textarea name="text" class="form-control comment-textarea" rows="1" placeholder="Додайте коментар..."></textarea>
                                                    <button type="submit" class="add-comment-btn">Відправити</button>
                                                </div>
                                            </form>
                                        </div>
                                    </div>
                                {% empty %}
                                    <p class="no-files">Немає завантажених файлів</p>
                                {% endfor %}
                            </div>

                            <!-- Форма завантаження файлу для викладача -->
                            <form method="post" 
                                  enctype="multipart/form-data" 
                                  class="file-upload-form"
                                  action="{% url 'upload_file' request.id %}">
                        {% csrf_token %}
                                <div class="input-group mb-2 file-upload-group">
                                    <input type="file" 
                                           name="file" 
                                           id="file-input-{{ request.id }}" 
                                           class="form-control file-input" 
                                           required 
                                           onchange="updateFileName(this)">
                                    <label for="file-input-{{ request.id }}" class="file-input-label">Вибрати файл</label>
                                    <span id="file-name-{{ request.id }}" class="file-name-label">Файл не вибрано</span>
                                </div>
                                <div class="input-group mb-2">
                                    <label for="file-description-{{ request.id }}" class="file-description-label">Опис файлу (необов'язково):</label>
                                    <textarea id="file-description-{{ request.id }}" name="description" class="form-control file-description-textarea" placeholder="Введіть короткий опис файлу..." rows="2"></textarea>
                                </div>
                                <button type="submit" class="file-upload-btn">
                                <i class="fas fa-upload"></i> Завантажити
                            </button>
                    </form>
                        {% endwith %}
                </div>

                <!-- Complete button -->
                <div class="actions-container">
                    <div class="action-block">
                        <p>Ця дія скасує роботу та буде незворотною.

                        </p>
                        <button onclick="showCancelModal('{{ request.id }}')" class="cancel-button">
                            <i class="fas fa-times-circle" style="margin-right: 8px; font-size: 18px;"></i> Скасувати роботу
                        </button>
                    </div>

                    <div class="action-block align-right">
                        <p>Після натискання на кнопку "Завершити роботу" ви зможете виставити фінальну оцінку та перенести роботу до архіву.</p>
                        <button onclick="showCompleteModal('{{ request.id }}')" class="complete-button">
                            <i class="fas fa-check-circle" style="margin-right: 8px; font-size: 18px;"></i> Завершити роботу
                        </button>
                    </div>
                </div>
            </div>
        {% endfor %}
    {% else %}
        {% if is_own_profile %}
            <p class="no-active-works">У вас немає активних робіт.</p>
        {% else %}
            <p class="no-active-works">Тут пусто.</p>
        {% endif %}
    {% endif %}
{% endif %}
{% endblock %}
</div>

<!-- Додаємо прихований iframe -->
<iframe name="hidden_upload_frame" id="hidden_upload_frame" style="display:none;"></iframe>

<!-- Модальне вікно для редагування теми -->
<div id="editThemeModal" class="modal" style="display: none;">
    <div class="edit-theme-modal-content">
        <!-- Updated close button to match completion modal style -->
        <span class="edit-theme-close-modal" onclick="closeEditThemeModal()">&times;</span>
        <h3>Редагувати тему роботи</h3>
        <div class="edit-theme-modal-body">
            <form id="editThemeForm">
                <div class="edit-theme-form-group">
                    <textarea id="newTheme" name="newTheme" rows="4" class="edit-theme-form-control" placeholder="Введіть нову тему роботи..." required></textarea>
                </div>
                <input type="hidden" id="editThemeRequestId" name="requestId">
                <!-- Updated button container and classes to match completion modal -->
                <div class="edit-theme-modal-buttons">
                    <button type="button" class="edit-theme-btn-cancel" onclick="closeEditThemeModal()">Скасувати</button>
                    <button type="submit" class="edit-theme-btn-submit">Зберегти зміни</button>
                </div>
            </form>
        </div>
    </div>
</div>
<!-- Cancel modal -->
<div id="cancelModal" class="rejection-modal">
    <div class="rejection-modal-content">
        <button class="rejection-modal-close" onclick="closeCancelModal()">&times;</button>
        <h3 class="rejection-modal-header">Скасувати активну роботу</h3>
        <form id="cancelForm" class="rejection-modal-form" onsubmit="handleCancelSubmit(event)">
            <input type="hidden" id="cancelRequestId" name="requestId">
            <div class="rejection-modal-form-group">
                <textarea id="cancelReason" name="cancelReason" rows="4" class="rejection-modal-textarea" placeholder="Вкажіть причину скасування..."></textarea>
            </div>
            <button type="submit" class="rejection-modal-submit">Скасувати роботу</button>
        </form>
    </div>
</div>

<script src="https://code.jquery.com/jquery-3.6.0.min.js"></script>

<script>
// Глобальна функція для оновлення назви файлу
function updateFileName(input) {
    const fileId = input.id.split('-').pop();
    const fileNameSpan = document.getElementById(`file-name-${fileId}`);
    
    if (input.files && input.files[0]) {
        fileNameSpan.textContent = input.files[0].name;
        fileNameSpan.style.color = '#000000';
    } else {
        fileNameSpan.textContent = 'Файл не вибрано';
        fileNameSpan.style.color = '#6B7280';
    }
}

// Глобальна функція для оновлення назви файлу для коментаря
function updateCommentFile(input) {
    // Отримуємо ID файлу з ID поля вводу
    var fileId = input.id.replace('comment-file-', '');
    
    // Знаходимо відповідний елемент для відображення імені файлу
    var fileLabel = document.getElementById('file-label-' + fileId);
    // Знаходимо елемент для відображення повідомлення про успішне додавання
    var feedback = document.getElementById('attachment-feedback-' + fileId);
    
    // Оновлюємо текст та стилі
    if (input.files.length > 0) {
        fileLabel.textContent = input.files[0].name;
        fileLabel.style.color = '#000000';
        if (feedback) {
            feedback.style.display = 'block';
        }
    } else {
        fileLabel.textContent = 'Файл не вибрано';
        fileLabel.style.color = '#6B7280';
        if (feedback) {
            feedback.style.display = 'none';
        }
    }
}

$(document).ready(function() {
    $(document).on('click', '.delete-file-btn', function(e) {
        e.preventDefault();
        var button = $(this);
        var url = button.data('url');
        
        // Створюємо власне модальне вікно
        var modal = $(`
            <div class="delete-modal">
                <div class="delete-modal-content">
                    <span class="delete-modal-close">&times;</span>
                    <div class="delete-modal-header">
                        <h3 class="delete-modal-title">Підтвердження</h3>
                    </div>
                    <p class="delete-modal-message">Ви впевнені, що хочете видалити цей файл?</p>
                    <div class="delete-modal-buttons">
                        <button type="button" class="delete-modal-cancel">Скасувати</button>
                        <button type="button" class="delete-modal-confirm">OK</button>
                    </div>
                </div>
            </div>
        `);
        
        // Додаємо модальне вікно до body
        $('body').append(modal).addClass('modal-open');
        modal.css('display', 'flex');
        
        // Обробник закриття по кнопці X
        modal.find('.delete-modal-close').click(function() {
            modal.remove();
            $('body').removeClass('modal-open');
        });
        
        // Обробник кнопки "Скасувати"
        modal.find('.delete-modal-cancel').click(function() {
            modal.remove();
            $('body').removeClass('modal-open');
        });
        
        // Обробник кнопки "OK"
        modal.find('.delete-modal-confirm').click(function() {
            $.ajax({
                url: url,
                type: 'POST',
                headers: {
                    'X-CSRFToken': $('[name=csrfmiddlewaretoken]').val()
                },
                success: function(response) {
                    if (response.success) {
                        button.closest('.file-block').fadeOut(300, function() {
                            $(this).remove();
                        });
                    } else {
                        alert('Помилка: ' + (response.error || 'Не вдалося видалити файл'));
                    }
                },
                error: function(xhr, status, error) {
                    console.error('Error:', xhr.responseText);
                    alert('Помилка при видаленні файлу');
                }
            });
            modal.remove();
            $('body').removeClass('modal-open');
        });
        
        // Закриття по кліку на фон
        modal.click(function(e) {
            if ($(e.target).is(modal)) {
                modal.remove();
                $('body').removeClass('modal-open');
            }
        });
    });

    // Обробник для форм відправки коментарів (тільки для старих форм без reply-form)
    $('form[action^="/catalog/file/"][action$="/comment/"]:not(.reply-form)').on('submit', function(e) {
        e.preventDefault();
        
        var form = $(this);
        var fileId = form.attr('action').split('/').slice(-2)[0];
        var textarea = form.find('textarea[name="text"]');
        var commentText = textarea.val().trim();
        var submitBtn = form.find('button[type="submit"]');
        var commentStatus = form.find('.comment-status');
        var sendingStatus = commentStatus.find('.sending-status');
        var successStatus = commentStatus.find('.success-status');
        var fileInput = form.find('input[type="file"]');
        var hasAttachment = (fileInput.length && fileInput[0].files && fileInput[0].files.length > 0) ? true : false;
                
        // Перевіряємо наявність тексту або файлу
        if (!commentText && !hasAttachment) {
            alert('Будь ласка, введіть текст коментаря або прикріпіть файл');
            return;
        }
        
        // Показуємо індикатор відправки
        commentStatus.show();
        sendingStatus.css('display', 'flex');
        successStatus.hide();
        
        // Деактивуємо кнопку на час відправки
        submitBtn.prop('disabled', true);
        
        // Створюємо FormData для відправки даних, включаючи файл
        var formData = new FormData(form[0]);
        
        // Відправляємо запит на сервер
        $.ajax({
            url: form.attr('action'),
            type: 'POST',
            data: formData,
            processData: false,
            contentType: false,
            cache: false,
            success: function(response) {
                // Показуємо індикатор успіху
                sendingStatus.hide();
                successStatus.css('display', 'flex');
                
                // Очищаємо форму
                textarea.val('');
                if (hasAttachment) {
                    form.find('input[type="file"]').val('');
                    form.find('#file-label-' + fileId).text('');
                    form.find('#attachment-feedback-' + fileId).hide();
                }
                
                // Через 2 секунди перезавантажуємо сторінку
                setTimeout(function() {
                    location.reload();
                }, 2000);
            },
            error: function(xhr, status, error) {
                // Ховаємо індикатор відправки
                commentStatus.hide();
                
                // Показуємо помилку
                try {
                    var errorData = JSON.parse(xhr.responseText);
                    alert('Помилка: ' + (errorData.error || 'Не вдалося додати коментар'));
                } catch (e) {
                    alert('Помилка при додаванні коментаря: ' + error);
                }
            },
            complete: function() {
                // Активуємо кнопку після завершення запиту
                submitBtn.prop('disabled', false);
            }
        });
    });

    // Обробник видалення коментаря
    $(document).on('click', '.delete-comment-btn', function() {
        var button = $(this);
        var commentId = button.data('comment-id');
        
        // Створюємо власне модальне вікно (аналогічно до видалення файлу)
        var modal = $(`
            <div class="delete-modal">
                <div class="delete-modal-content">
                    <span class="delete-modal-close">&times;</span>
                    <div class="delete-modal-header">
                        <h3 class="delete-modal-title">Підтвердження</h3>
                    </div>
                    <p class="delete-modal-message">Ви впевнені, що хочете видалити цей коментар?</p>
                    <div class="delete-modal-buttons">
                        <button type="button" class="delete-modal-cancel">Скасувати</button>
                        <button type="button" class="delete-modal-confirm">OK</button>
                    </div>
                </div>
            </div>
        `);
        
        // Додаємо модальне вікно до body
        $('body').append(modal).addClass('modal-open');
        modal.css('display', 'flex');
        
        // Обробник закриття по кнопці X
        modal.find('.delete-modal-close').click(function() {
            modal.remove();
            $('body').removeClass('modal-open');
        });
        
        // Обробник кнопки "Скасувати"
        modal.find('.delete-modal-cancel').click(function() {
            modal.remove();
            $('body').removeClass('modal-open');
        });
        
        // Обробник кнопки "OK"
        modal.find('.delete-modal-confirm').click(function() {
            $.ajax({
                url: '/catalog/comment/' + commentId + '/delete/',
                type: 'POST',
                data: {
                    'csrfmiddlewaretoken': $('[name=csrfmiddlewaretoken]').val()
                },
                success: function(response) {
                    if (response.success) {
                        button.closest('.comment-block').fadeOut(300, function() {
                            $(this).remove();
                        });
                    }
                },
                error: function(xhr) {
                    alert('Помилка при видаленні коментаря');
                }
            });
            modal.remove();
            $('body').removeClass('modal-open');
        });
        
        // Закриття по кліку на фон
        modal.click(function(e) {
            if ($(e.target).is(modal)) {
                modal.remove();
                $('body').removeClass('modal-open');
            }
        });
    });

    // Додаю обробку форми завантаження файлу для викладача
    $('.file-upload-form').on('submit', function(e) {
        e.preventDefault();
        var form = this;
        var formData = new FormData(form);
        var requestId = $(form).find('input[type="file"]').attr('id').split('-').pop();
        fetch(form.action, {
            method: 'POST',
            body: formData,
            headers: {
                'X-Requested-With': 'XMLHttpRequest'
            }
        })
        .then(response => response.json())
        .then(data => {
            if (data.status === 'success') {
                form.reset();
                var fileNameSpan = document.getElementById('file-name-' + requestId);
                if (fileNameSpan) {
                    fileNameSpan.textContent = 'Файл не вибрано';
                    fileNameSpan.style.color = '#6B7280';
                }
                if (window.showToast) {
                    window.showToast('Файл успішно додано', 'success');
                    setTimeout(() => { location.reload(); }, 1200);
                } else {
                    location.reload();
                }
            } else {
                if (window.showToast) {
                    window.showToast('Помилка при завантаженні файлу: ' + data.message, 'error');
                } else {
                    alert('Помилка при завантаженні файлу: ' + data.message);
                }
            }
        })
        .catch(error => {
            console.error('Error:', error);
            if (window.showToast) {
                window.showToast('Помилка при завантаженні файлу', 'error');
            } else {
                alert('Помилка при завантаженні файлу');
            }
        });
    });
});

// Функції для роботи з модальним вікном завершення роботи
function showCompleteModal(requestId) {
    document.body.classList.add('modal-open');
    const modal = document.getElementById('completeModal');
    const gradeInput = document.getElementById('grade');
    const filesSection = document.getElementById('filesSelectionSection');
    const filesCheckboxes = document.getElementById('filesCheckboxes');
    
    // Reset form
    document.getElementById('completeRequestId').value = requestId;
    gradeInput.value = '';
    
    // Clear any previous error messages
    const errorDiv = document.querySelector('.grade-error');
    if (errorDiv) {
        errorDiv.remove();
    }
    
    // Завантажуємо файли для цього запиту
    loadRequestFiles(requestId, filesCheckboxes, filesSection);
    
    modal.style.display = "flex";
    gradeInput.focus();
}

function loadRequestFiles(requestId, filesCheckboxes, filesSection) {
    const csrfToken = document.querySelector('[name=csrfmiddlewaretoken]').value;
    
    fetch(`/users/request-files/${requestId}/`, {
        headers: {
            'X-Requested-With': 'XMLHttpRequest',
            'X-CSRFToken': csrfToken
        }
    })
    .then(response => response.json())
    .then(data => {
        if (data.files && data.files.length > 0) {
            filesCheckboxes.innerHTML = '';
            data.files.forEach(file => {
                const fileDiv = document.createElement('div');
                fileDiv.className = 'file-checkbox-item';
                fileDiv.innerHTML = `
                    <label class="file-checkbox-label">
                        <input type="checkbox" name="selected_files" value="${file.id}" checked id="file_${file.id}">
                        <div class="file-info">
                            <span class="file-name">${file.file_name}</span>
                            <small class="file-meta">(${file.uploaded_at} - ${file.uploaded_by})</small>
                        </div>
                    </label>
                `;
                filesCheckboxes.appendChild(fileDiv);
            });
            filesSection.style.display = 'block';
        } else {
            filesSection.style.display = 'block';
            filesCheckboxes.innerHTML = '<p class="text-muted">У цьому запиті немає файлів для архівування.</p>';
        }
    })
    .catch(error => {
        console.error('Error loading files:', error);
        filesSection.style.display = 'none';
    });
}

function closeCompleteModal() {
    const modal = document.getElementById('completeModal');
    modal.style.display = "none";
    document.body.classList.remove('modal-open');
    
    // Clear form and errors
    document.getElementById('completeRequestId').value = '';
    document.getElementById('grade').value = '';
    const errorDiv = document.querySelector('.grade-error');
    if (errorDiv) {
        errorDiv.remove();
    }
}

function validateGrade(grade) {
    // Convert to number and check if it's a valid integer between 0 and 100
    const numGrade = parseInt(grade);
    if (isNaN(numGrade) || numGrade < 0 || numGrade > 100 || !Number.isInteger(numGrade)) {
        return false;
    }
    return true;
}

function showError(message) {
    // Remove any existing error message
    const existingError = document.querySelector('.grade-error');
    if (existingError) {
        existingError.remove();
    }
    
    // Create and show new error message
    const errorDiv = document.createElement('div');
    errorDiv.className = 'grade-error alert alert-danger mt-2';
    errorDiv.textContent = message;
    
    const gradeInput = document.getElementById('grade');
    gradeInput.parentNode.insertBefore(errorDiv, gradeInput.nextSibling);
}

function submitComplete() {
    const requestId = document.getElementById('completeRequestId').value;
    const grade = document.getElementById('grade').value.trim();
    
    // Validate grade
    if (!grade) {
        showError('Будь ласка, введіть оцінку');
        return;
    }
    
    if (!validateGrade(grade)) {
        showError('Будь ласка, введіть ціле число від 0 до 100');
        return;
    }

    // Get selected files
    const checkboxes = document.querySelectorAll('input[name="selected_files"]');
    const checkedBoxes = document.querySelectorAll('input[name="selected_files"]:checked');
    
    const selectedFiles = Array.from(checkedBoxes).map(checkbox => checkbox.value);
        
    // Check if files are selected
    if (selectedFiles.length === 0) {
        showError('Будь ласка, оберіть хоча б один файл для збереження в архіві');
        return;
    }

    // Get CSRF token
    const csrfToken = document.querySelector('[name=csrfmiddlewaretoken]').value;
    
    // Show loading state
    const submitBtn = document.querySelector('#completeModal .btn-submit');
    const originalText = submitBtn.textContent;
    submitBtn.disabled = true;
    submitBtn.textContent = 'Збереження...';

    // Prepare data
    const formData = new FormData();
    formData.append('grade', grade);
    formData.append('selected_files', JSON.stringify(selectedFiles));
    
    // Send request to server
    fetch(`/users/complete_request/${requestId}/`, {
        method: 'POST',
        headers: {
            'X-CSRFToken': csrfToken,
            'X-Requested-With': 'XMLHttpRequest'
        },
        body: formData
    })
    .then(response => {
        return response.json().then(data => {
            if (!response.ok) {
                throw new Error(data.error || `HTTP error! status: ${response.status}`);
            }
            return data;
        });
    })
    .then(data => {
        if (data.success) {
            // Close modal and reload page
            closeCompleteModal();
            window.location.reload();
        } else {
            // Цей блок може бути зайвим, але залишаємо для безпеки
            throw new Error(data.error || 'Не вдалося завершити роботу');
        }
    })
    .catch(error => {
        console.error('Error:', error);
        showError(error.message);
        
        // Reset button state
        submitBtn.disabled = false;
        submitBtn.textContent = originalText;
    });
}

// Add event listeners when document is ready
document.addEventListener('DOMContentLoaded', function() {
    // Close modal with Escape key
    document.addEventListener('keydown', function(event) {
        if (event.key === 'Escape') {
            closeCompleteModal();
        }
    });
    
    // Handle grade input validation
    const gradeInput = document.getElementById('grade');
    if (gradeInput) {
        gradeInput.addEventListener('input', function() {
            const errorDiv = document.querySelector('.grade-error');
            if (errorDiv) {
                errorDiv.remove();
            }
            
            // Remove non-numeric characters
            this.value = this.value.replace(/[^0-9]/g, '');
            
            // Validate as user types
            if (this.value && !validateGrade(this.value)) {
                showError('Будь ласка, введіть ціле число від 0 до 100');
            }
        });
        
        // Handle form submission with Enter key
        gradeInput.addEventListener('keypress', function(event) {
            if (event.key === 'Enter') {
                event.preventDefault();
                submitComplete();
            }
        });
    }
});
</script>

<script>
<<<<<<< HEAD
=======
// Динамічна висота контейнера файлів: показує рівно один файл (з описом і коментарями)
function setFilesContainersHeight() {
    const containers = document.querySelectorAll('.files-scroll-container');
    containers.forEach(container => {
        const firstBlock = container.querySelector('.file-block');
        if (!firstBlock) {
            container.style.removeProperty('--files-container-max');
            return;
        }
        const header = container.querySelector('.files-header');
        const containerStyles = getComputedStyle(container);
        const paddingTop = parseFloat(containerStyles.paddingTop) || 0;
        const paddingBottom = parseFloat(containerStyles.paddingBottom) || 0;

        const blockStyles = getComputedStyle(firstBlock);
        const marginTop = parseFloat(blockStyles.marginTop) || 0;
        const marginBottom = parseFloat(blockStyles.marginBottom) || 0;
        const blockOuter = firstBlock.offsetHeight + marginTop + marginBottom;
        const headerHeight = header ? header.offsetHeight : 0;
        const total = blockOuter + headerHeight + paddingTop + paddingBottom;
        container.style.setProperty('--files-container-max', `${Math.ceil(total)}px`);
    });
}

document.addEventListener('DOMContentLoaded', () => {
    setFilesContainersHeight();
});

window.addEventListener('load', setFilesContainersHeight);
window.addEventListener('resize', setFilesContainersHeight);

// Додатково: спостерігаємо за змінами розміру першого блоку (зображення, коментарі)
const filesResizeObservers = [];
function observeFilesContainers() {
    const containers = document.querySelectorAll('.files-scroll-container');
    containers.forEach(container => {
        const firstBlock = container.querySelector('.file-block');
        if (!firstBlock || firstBlock._resizeObserved) return;

        const ro = new ResizeObserver(() => setFilesContainersHeight());
        ro.observe(firstBlock);
        filesResizeObservers.push(ro);

        // На випадок додавання нових елементів усередині (MutationObserver)
        const mo = new MutationObserver(() => setFilesContainersHeight());
        mo.observe(firstBlock, { childList: true, subtree: true });
        filesResizeObservers.push(mo);

        firstBlock._resizeObserved = true;
    });
}

document.addEventListener('DOMContentLoaded', observeFilesContainers);
window.addEventListener('load', observeFilesContainers);
</script>

<script>
// Функції для редагування теми
>>>>>>> d0e1628d
function showEditThemeModal(requestId, currentTheme) {
    document.body.classList.add('modal-open');
    document.getElementById('editThemeRequestId').value = requestId;
    document.getElementById('newTheme').value = currentTheme;
    document.getElementById('editThemeModal').style.display = 'flex';
}

function closeEditThemeModal() {
    document.body.classList.remove('modal-open');
    document.getElementById('editThemeModal').style.display = 'none';
    document.getElementById('editThemeForm').reset();
}

document.addEventListener('DOMContentLoaded', function() {
    const editThemeForm = document.getElementById('editThemeForm');
    if (editThemeForm) {
        editThemeForm.addEventListener('submit', function(e) {
            e.preventDefault();
            
            const requestId = document.getElementById('editThemeRequestId').value;
            const newTheme = document.getElementById('newTheme').value.trim();
            
            if (!newTheme) {
                alert('Будь ласка, введіть нову тему');
                return;
            }
            
            // Get CSRF token
            const csrfToken = document.querySelector('[name=csrfmiddlewaretoken]').value;
            
            // Show loading state - виправлений селектор
            const submitBtn = document.querySelector('#editThemeForm .edit-theme-btn-submit');
            const originalText = submitBtn.textContent;
            submitBtn.disabled = true;
            submitBtn.textContent = 'Збереження...';
            
            // Send request to server
            fetch(`/users/edit-request-theme/${requestId}/`, {
                method: 'POST',
                headers: {
                    'Content-Type': 'application/json',
                    'X-CSRFToken': csrfToken,
                    'X-Requested-With': 'XMLHttpRequest'
                },
                body: JSON.stringify({
                    new_theme: newTheme
                })
            })
            .then(response => {
                return response.json().then(data => {
                    if (!response.ok) {
                        throw new Error(data.error || `HTTP error! status: ${response.status}`);
                    }
                    return data;
                });
            })
            .then(data => {
                if (data.success) {
                    // Close modal and reload page
                    closeEditThemeModal();
                    window.location.reload();
                } else {
                    throw new Error(data.error || 'Не вдалося оновити тему');
                }
            })
            .catch(error => {
                console.error('Error:', error);
                alert(error.message);
                
                // Reset button state
                submitBtn.disabled = false;
                submitBtn.textContent = originalText;
            });
        });
    }

    // Close modal with Escape key
    document.addEventListener('keydown', function(event) {
        if (event.key === 'Escape') {
            closeEditThemeModal();
        }
    });
});

function showCancelModal(requestId) {
    document.body.classList.add('modal-open');
    const modal = document.getElementById('cancelModal');
    document.getElementById('cancelRequestId').value = requestId;
    modal.style.display = 'flex';
}

function closeCancelModal() {
    document.body.classList.remove('modal-open');
    const modal = document.getElementById('cancelModal');
    modal.style.display = 'none';
    document.getElementById('cancelForm').reset();
}

function handleCancelSubmit(event) {
    event.preventDefault();
    
    const form = event.target;
    const requestId = form.querySelector('#cancelRequestId').value;
    const reason = form.querySelector('#cancelReason').value.trim();
    const csrfToken = document.querySelector('[name=csrfmiddlewaretoken]').value;


    const submitBtn = form.querySelector('button[type="submit"]');
    const originalText = submitBtn.textContent;
    submitBtn.disabled = true;
    submitBtn.textContent = 'Скасування...';

    fetch(`/users/cancel-request/${requestId}/`, {
        method: 'POST',
        headers: {
            'Content-Type': 'application/x-www-form-urlencoded',
            'X-CSRFToken': csrfToken,
            'X-Requested-With': 'XMLHttpRequest'
        },
        body: `rejected_reason=${encodeURIComponent(reason)}`
    })
    .then(response => {
        return response.json().then(data => {
            if (!response.ok) {
                throw new Error(data.error || `HTTP error! status: ${response.status}`);
            }
            return data;
        });
    })
    .then(data => {
        if (data.success) {
            closeCancelModal();
            window.location.reload();
        } else {
            alert('Помилка: ' + (data.error || 'Не вдалося скасувати роботу.'));
        }
    })
    .catch(error => {
        console.error('Error:', error);
        alert('Сталася помилка. Спробуйте ще раз.');
    })
    .finally(() => {
        submitBtn.disabled = false;
        submitBtn.textContent = originalText;
    });
}
</script><|MERGE_RESOLUTION|>--- conflicted
+++ resolved
@@ -995,8 +995,6 @@
 </script>
 
 <script>
-<<<<<<< HEAD
-=======
 // Динамічна висота контейнера файлів: показує рівно один файл (з описом і коментарями)
 function setFilesContainersHeight() {
     const containers = document.querySelectorAll('.files-scroll-container');
@@ -1055,7 +1053,6 @@
 
 <script>
 // Функції для редагування теми
->>>>>>> d0e1628d
 function showEditThemeModal(requestId, currentTheme) {
     document.body.classList.add('modal-open');
     document.getElementById('editThemeRequestId').value = requestId;
@@ -1168,38 +1165,35 @@
     submitBtn.disabled = true;
     submitBtn.textContent = 'Скасування...';
 
-    fetch(`/users/cancel-request/${requestId}/`, {
-        method: 'POST',
-        headers: {
-            'Content-Type': 'application/x-www-form-urlencoded',
-            'X-CSRFToken': csrfToken,
-            'X-Requested-With': 'XMLHttpRequest'
-        },
-        body: `rejected_reason=${encodeURIComponent(reason)}`
-    })
-    .then(response => {
-        return response.json().then(data => {
-            if (!response.ok) {
-                throw new Error(data.error || `HTTP error! status: ${response.status}`);
-            }
-            return data;
-        });
-    })
-    .then(data => {
-        if (data.success) {
-            closeCancelModal();
-            window.location.reload();
-        } else {
-            alert('Помилка: ' + (data.error || 'Не вдалося скасувати роботу.'));
-        }
-    })
-    .catch(error => {
-        console.error('Error:', error);
-        alert('Сталася помилка. Спробуйте ще раз.');
-    })
-    .finally(() => {
-        submitBtn.disabled = false;
-        submitBtn.textContent = originalText;
-    });
+fetch(`/users/cancel-request/${requestId}/`, {
+    method: 'POST',
+    headers: {
+        'Content-Type': 'application/x-www-form-urlencoded',
+        'X-CSRFToken': csrfToken,
+        'X-Requested-With': 'XMLHttpRequest'
+    },
+    body: `rejected_reason=${encodeURIComponent(reason)}`
+})
+.then(response => response.json().then(data => {
+    if (!response.ok) {
+        throw new Error(data.error || `HTTP error! status: ${response.status}`);
+    }
+    return data;
+}))
+.then(data => {
+    if (data.success) {
+        closeCancelModal();
+        window.location.reload();
+    } else {
+        alert(data.error || 'Не вдалося скасувати роботу.');
+    }
+})
+.catch(error => {
+    alert(error.message || 'Сталася помилка. Спробуйте ще раз.');
+})
+.finally(() => {
+    submitBtn.disabled = false;
+    submitBtn.textContent = originalText;
+});
 }
 </script>
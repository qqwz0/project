--- conflicted
+++ resolved
@@ -6,7 +6,7 @@
 <div class="edit-profile-container">
     <div class="edit-profile-header">
         <div class="profile-image">
-            <img src="{% get_profile_picture_url user_profile %}" alt="Фото профілю">
+            <img src="{% get_profile_picture_url user_profile %}" alt="Фото профілю" id="profile-preview">
         </div>
         <div class="profile-title">
             <h1>{{ user.get_full_name }}</h1>
@@ -27,7 +27,7 @@
     {% endif %}
 
     <div class="form-content">
-        <form method="post" class="edit-form" id="teacherProfileForm">
+        <form method="post" class="edit-form" id="teacherProfileForm" enctype="multipart/form-data">
             {% csrf_token %}
     
             <div class="form-sections teacher-sections">
@@ -297,15 +297,6 @@
     return document.querySelector('[name=csrfmiddlewaretoken]').value;
 }
 
-<<<<<<< HEAD
-window.addTheme = function() {
-    const input = document.getElementById('new-theme');
-    const theme = input.value.trim();
-    if (theme) {
-        themes.push({
-            theme: theme,
-            description: ""
-=======
 // Функція для показу красивих toast повідомлень
 function showMessage(message, type = 'success') {
     // Видаляємо старі toast'и
@@ -652,7 +643,6 @@
                 'X-CSRFToken': getCSRFToken()
             },
             body: JSON.stringify(requestData)
->>>>>>> 80d0f276
         });
         
         const data = await response.json();
@@ -684,182 +674,6 @@
     }
 }
 
-<<<<<<< HEAD
-window.removeTheme = function(button) {
-    const themeDiv = button.closest('.theme-item');
-    const themeText = themeDiv.querySelector('input').value;
-    themes = themes.filter(t => t.theme !== themeText);
-    themeDiv.remove();
-    document.getElementById('themes-data').value = JSON.stringify(themes);
-};
-
-document.addEventListener('DOMContentLoaded', function() {
-    const form = document.getElementById('teacherProfileForm');
-    const profilePictureInput = document.getElementById('profile-picture-input');
-    const profilePreview = document.getElementById('profile-preview');
-
-    // Convert Django error messages to toast notifications on page load
-    const djangoMessages = document.getElementById('django-messages');
-    if (djangoMessages) {
-        const errorMessages = djangoMessages.querySelectorAll('.message.error');
-        if (errorMessages.length > 0) {
-            djangoMessages.style.display = 'none';
-            const errorTexts = Array.from(errorMessages).map(msg => msg.textContent.trim());
-            let userMessage = errorTexts.length === 1 ? errorTexts[0] : `Будь ласка, виправте наступні помилки:\n${errorTexts.join('\n')}`;
-            showErrorMessage(userMessage);
-        }
-    }
-
-    function clearErrors() {
-        document.querySelectorAll('.error-message').forEach(error => {
-            error.textContent = '';
-        });
-    }
-
-    function showSuccessMessage(message) {
-        const toast = document.createElement('div');
-        toast.className = 'toast-notification success';
-        toast.textContent = message;
-        toast.style.cssText = `
-            position: fixed; top: 20px; left: 50%; transform: translateX(-50%);
-            background-color: #DEF7EC; color: #03543F; border: 1px solid #31C48D;
-            padding: 12px 24px; border-radius: 8px; box-shadow: 0 4px 12px rgba(0, 0, 0, 0.1);
-            z-index: 9999; font-size: 14px; font-weight: 500; opacity: 0;
-            transition: opacity 0.3s ease;
-        `;
-        document.body.appendChild(toast);
-        setTimeout(() => toast.style.opacity = '1', 10);
-        setTimeout(() => {
-            toast.style.opacity = '0';
-            setTimeout(() => document.body.removeChild(toast), 300);
-        }, 3000);
-    }
-
-    function showErrorMessage(message) {
-        const toast = document.createElement('div');
-        toast.className = 'toast-notification error';
-        toast.textContent = message;
-        toast.style.cssText = `
-            position: fixed; top: 20px; left: 50%; transform: translateX(-50%);
-            background-color: #FEF2F2; color: #991B1B; border: 1px solid #F87171;
-            padding: 12px 24px; border-radius: 8px; box-shadow: 0 4px 12px rgba(0, 0, 0, 0.1);
-            z-index: 9999; font-size: 14px; font-weight: 500; opacity: 0;
-            transition: opacity 0.3s ease; white-space: pre-line; max-width: 400px; text-align: center;
-        `;
-        document.body.appendChild(toast);
-        setTimeout(() => toast.style.opacity = '1', 10);
-        setTimeout(() => {
-            toast.style.opacity = '0';
-            setTimeout(() => document.body.removeChild(toast), 5000);
-        }, 5000);
-    }
-
-    function displayErrors(errors) {
-        clearErrors();
-        let errorMessages = [];
-        Object.keys(errors).forEach(field => {
-            const errorElement = document.getElementById(`${field}-error`);
-            const fieldErrors = Array.isArray(errors[field]) ? errors[field] : [errors[field]];
-            if (errorElement) {
-                errorElement.textContent = fieldErrors.join(' ');
-            }
-            const fieldName = getFieldDisplayName(field);
-            fieldErrors.forEach(error => {
-                errorMessages.push(`${fieldName}: ${error}`);
-            });
-        });
-        if (errorMessages.length > 0) {
-            let userMessage = errorMessages.length === 1 ? errorMessages[0] : `Будь ласка, виправте наступні помилки:\n${errorMessages.join('\n')}`;
-            showErrorMessage(userMessage);
-        }
-    }
-
-    function getFieldDisplayName(fieldName) {
-        const fieldNames = {
-            'first_name': "Ім'я",
-            'last_name': 'Прізвище',
-            'patronymic': 'По-батькові',
-            'department': 'Кафедра',
-            'academic_level': 'Науковий рівень',
-            'additional_email': 'Додаткова електронна скринька',
-            'phone_number': 'Робочий номер телефону'
-        };
-        return fieldNames[fieldName] || fieldName;
-    }
-
-    function handleProfilePictureChange(event) {
-        const file = event.target.files[0];
-        if (file) {
-            const reader = new FileReader();
-            reader.onload = function(e) {
-                profilePreview.src = e.target.result;
-            }
-            reader.readAsDataURL(file);
-        } else {
-            profilePreview.src = "{% static 'images/default-avatar.jpg' %}";
-        }
-    }
-
-    if (profilePictureInput) {
-        profilePictureInput.addEventListener('change', handleProfilePictureChange);
-    }
-
-    // Initialize themes data in hidden input
-    document.getElementById('themes-data').value = JSON.stringify(themes);
-
-    form.addEventListener('submit', function(e) {
-        e.preventDefault();
-        clearErrors();
-
-        const djangoMessages = document.getElementById('django-messages');
-        if (djangoMessages) {
-            djangoMessages.style.display = 'none';
-        }
-
-        // Update themes data before creating FormData
-        document.getElementById('themes-data').value = JSON.stringify(themes);
-        
-        const formData = new FormData(form);
-        
-        fetch(form.action, {
-            method: 'POST',
-            body: formData,
-            headers: {
-                'X-Requested-With': 'XMLHttpRequest',
-                'X-CSRFToken': formData.get('csrfmiddlewaretoken')
-            }
-        })
-        .then(response => {
-            if (response.status === 409) { // Conflict
-                return response.json().then(data => {
-                    data.isConflict = true;
-                    return data;
-                });
-            }
-            return response.json();
-        })
-        .then(data => {
-            if (data.success) {
-                showSuccessMessage(data.message || 'Профіль успішно оновлено');
-            } else {
-                if (data.isConflict) {
-                    showErrorMessage(data.message || 'Неможливо видалити тему, оскільки вона використовується.');
-                } else if (data.errors) {
-                    displayErrors(data.errors);
-                } else if (data.message) {
-                    showErrorMessage(data.message);
-                }
-            }
-        })
-        .catch(error => {
-            console.error('Error:', error);
-            showErrorMessage('Помилка при збереженні профілю. Будь ласка, спробуйте ще раз.');
-        });
-    });
-});
-</script>
-{% endblock %}
-=======
 // Створити HTML для картки теми
 function createThemeCard(themeId, themeName, themeDescription, streamIds, isActive) {
     const card = document.createElement('div');
@@ -932,7 +746,6 @@
     
     return card;
 }
->>>>>>> 80d0f276
 
 // Скасувати створення нової теми
 function cancelNewTheme(button) {
@@ -961,7 +774,7 @@
     
     // Зберегти оригінальні значення
     const originalTitle = themeCard.querySelector('.theme-title').textContent;
-    const originalDescription = descriptionDiv ? descriptionDiv.textContent : '';
+    const originalDescription = descriptionDiv ? descriptionDiv.textContent.trim() : '';
     const originalActions = actionsDiv.innerHTML;
     
     // Перетворити заголовок на поле введення
@@ -1119,16 +932,16 @@
         descriptionContainer.remove();
     }
     
-    // Відновити або видалити опис залежно від того, чи був він раніше
+    let descriptionDiv = themeCard.querySelector('.theme-description');
     if (originalDescription && originalDescription.trim()) {
-        let descriptionDiv = themeCard.querySelector('.theme-description');
         if (!descriptionDiv) {
-            // Створити div для опису якщо його немає
             descriptionDiv = document.createElement('div');
             descriptionDiv.className = 'theme-description';
             themeCard.querySelector('.theme-status-container').parentNode.insertBefore(descriptionDiv, themeCard.querySelector('.theme-streams-container'));
         }
         descriptionDiv.textContent = originalDescription;
+    } else if (descriptionDiv) {
+        descriptionDiv.remove();
     }
     
     exitEditMode(themeCard);
@@ -1222,7 +1035,8 @@
 async function deleteThemeWithValidation(themeId) {
     const themeCard = document.querySelector(`[data-theme-id="${themeId}"]`);
     const themeName = themeCard.querySelector('.theme-title').textContent;
-    const requestsCount = parseInt(themeCard.querySelector('.requests-count').textContent.replace('Запитів: ', ''));
+    const requestsCountText = themeCard.querySelector('.requests-count').textContent;
+    const requestsCount = parseInt(requestsCountText.replace(/[^0-9]/g, '')) || 0;
     
     if (requestsCount > 0) {
         showMessage(`Неможливо видалити тему "${themeName}". Вона використовується в ${requestsCount} активних запитах.`, 'error');
@@ -1332,23 +1146,112 @@
 
 // Ініціалізація при завантаженні сторінки
 document.addEventListener('DOMContentLoaded', function() {
-    // Старий код для профілю...
+    const form = document.getElementById('teacherProfileForm');
     const profilePictureInput = document.getElementById('profile-picture-input');
     const profilePreview = document.getElementById('profile-preview');
 
-    // Обробка зміни фото профілю
+    // Convert Django error messages to toast notifications on page load
+    const djangoMessages = document.getElementById('django-messages');
+    if (djangoMessages) {
+        const errorMessages = djangoMessages.querySelectorAll('.message.error');
+        if (errorMessages.length > 0) {
+            djangoMessages.style.display = 'none';
+            const errorTexts = Array.from(errorMessages).map(msg => msg.textContent.trim());
+            let userMessage = errorTexts.length === 1 ? errorTexts[0] : `Будь ласка, виправте наступні помилки:\n${errorTexts.join('\n')}`;
+            showMessage(userMessage, 'error');
+        }
+    }
+
+    function clearErrors() {
+        document.querySelectorAll('.error-message').forEach(error => {
+            error.textContent = '';
+        });
+    }
+
+    function displayErrors(errors) {
+        clearErrors();
+        let errorMessages = [];
+        Object.keys(errors).forEach(field => {
+            const errorElement = document.getElementById(`${field}-error`);
+            const fieldErrors = Array.isArray(errors[field]) ? errors[field] : [errors[field]];
+            if (errorElement) {
+                errorElement.textContent = fieldErrors.join(' ');
+            }
+            const fieldName = getFieldDisplayName(field);
+            fieldErrors.forEach(error => {
+                errorMessages.push(`${fieldName}: ${error}`);
+            });
+        });
+        if (errorMessages.length > 0) {
+            let userMessage = errorMessages.length === 1 ? errorMessages[0] : `Будь ласка, виправте наступні помилки:\n${errorMessages.join('\n')}`;
+            showMessage(userMessage, 'error');
+        }
+    }
+
+    function getFieldDisplayName(fieldName) {
+        const fieldNames = {
+            'first_name': "Ім'я",
+            'last_name': 'Прізвище',
+            'patronymic': 'По-батькові',
+            'department': 'Кафедра',
+            'academic_level': 'Науковий рівень',
+            'additional_email': 'Додаткова електронна скринька',
+            'phone_number': 'Робочий номер телефону'
+        };
+        return fieldNames[fieldName] || fieldName;
+    }
+
+    function handleProfilePictureChange(event) {
+        const file = event.target.files[0];
+        if (file) {
+            const reader = new FileReader();
+            reader.onload = function(e) {
+                profilePreview.src = e.target.result;
+            }
+            reader.readAsDataURL(file);
+        }
+    }
+
     if (profilePictureInput) {
-        profilePictureInput.addEventListener('change', function(event) {
-            const file = event.target.files[0];
-            if (file) {
-                const reader = new FileReader();
-                reader.onload = function(e) {
-                    profilePreview.src = e.target.result;
-                };
-                reader.readAsDataURL(file);
+        profilePictureInput.addEventListener('change', handleProfilePictureChange);
+    }
+
+    form.addEventListener('submit', function(e) {
+        e.preventDefault();
+        clearErrors();
+
+        const djangoMessages = document.getElementById('django-messages');
+        if (djangoMessages) {
+            djangoMessages.style.display = 'none';
+        }
+        
+        const formData = new FormData(form);
+        
+        fetch(form.action, {
+            method: 'POST',
+            body: formData,
+            headers: {
+                'X-Requested-With': 'XMLHttpRequest',
+                'X-CSRFToken': formData.get('csrfmiddlewaretoken')
             }
+        })
+        .then(response => response.json())
+        .then(data => {
+            if (data.success) {
+                showMessage(data.message || 'Профіль успішно оновлено', 'success');
+            } else {
+                if (data.errors) {
+                    displayErrors(data.errors);
+                } else if (data.message) {
+                    showMessage(data.message, 'error');
+                }
+            }
+        })
+        .catch(error => {
+            console.error('Error:', error);
+            showMessage('Помилка при збереженні профілю. Будь ласка, спробуйте ще раз.', 'error');
         });
-    }
+    });
 });
 </script>
 {% endblock %}
{% load static %}
<!DOCTYPE html>
<html lang="en">
<head>
  <meta charset="utf-8">
  <meta content="width=device-width, initial-scale=1.0" name="viewport">
  <title>Teachers</title>
  <link href="{% static 'assets/css/main.css' %}" rel="stylesheet">
  <link href="{% static 'css/header.css' %}" rel="stylesheet">
  <link rel="stylesheet" type="text/css" href="https://cdn.jsdelivr.net/npm/toastify-js/src/toastify.min.css">
  <link rel="stylesheet" href="https://cdnjs.cloudflare.com/ajax/libs/font-awesome/5.15.3/css/all.min.css">
  <link rel="stylesheet" href="{% static 'css/header.css' %}">
  <link href="https://cdnjs.cloudflare.com/ajax/libs/font-awesome/6.0.0-beta3/css/all.min.css" rel="stylesheet">
  <script src="https://kit.fontawesome.com/a076d05399.js" crossorigin="anonymous"></script>
</head>

<<<<<<< HEAD
<body hx-ext="ws" ws-connect="/ws/notifications/">
    <header  class="header">
      <div class="header-container">
        <nav  class="navmenu">
          <ul>
            <div>
              <a href="#" id="dropdownMenuButton" role="button" >
                <img src="{% static 'assets/img/notification.svg' %}" alt="Notifications">
              </a>
              <ul class="notification-dropdown" id="notification-list">
                <div class="no-notifications" id="no-notifications-message">
                  <p>У вас не має нових сповіщень!<p>
                </div>
              </ul> 
            </div>
            <div>
              <a href="does not work"><img src="{% static 'assets/img/chat.svg' %}" alt="Chats"></a>
            </div>
            </ul>
        </nav>
      </div>
    </header>
=======
<body>
  {% comment %} <header id="header" class="header">
    <div class="header-container">
      <nav id="navmenu" class="navmenu">
        <ul>
          <li><a href="does not work"><img src="{% static 'assets/img/chat.svg' %}" alt="Chats"></a></li>
          <li><a href="does not work"><img src="{% static 'assets/img/notification.svg' %}" alt="Notifications"></a></li>
        </ul>
      </nav>
    </div>
  </header> {% endcomment %}
  {% include "header.html" %}

>>>>>>> af47ca53

  <main class="main">
    {% block content %}{% endblock  %}
  </main>

  <script src="https://unpkg.com/htmx.org@1.9.10"></script>
  <script defer src="https://cdn.jsdelivr.net/npm/alpinejs@3.x.x/dist/cdn.min.js"></script>
  <script src="{% static 'assets/js/main.js' %}"></script>
  <script src="https://unpkg.com/htmx.org@1.9.12/dist/ext/ws.js"></script>
  <script>
    document.addEventListener('DOMContentLoaded', () => {
      const toggleBtn = document.getElementById('dropdownMenuButton');
      const dropdown = document.getElementById('notification-list');
      
      toggleBtn.addEventListener('click', event => {
        event.preventDefault();
        dropdown.classList.toggle('show');
      });
    });
    document.body.addEventListener('htmx:wsAfterMessage', function(event) {
      // Check if a notification was received
      if (event.detail.message && event.detail.message.includes('nt-message')) {
          // Remove the "no notifications" message when we get the first notification
          const noNotificationsMsg = document.getElementById('no-notifications-message');
          if (noNotificationsMsg) {
              noNotificationsMsg.remove();
          }
      }
  });
  </script>
</body>
</html><|MERGE_RESOLUTION|>--- conflicted
+++ resolved
@@ -14,44 +14,9 @@
   <script src="https://kit.fontawesome.com/a076d05399.js" crossorigin="anonymous"></script>
 </head>
 
-<<<<<<< HEAD
-<body hx-ext="ws" ws-connect="/ws/notifications/">
-    <header  class="header">
-      <div class="header-container">
-        <nav  class="navmenu">
-          <ul>
-            <div>
-              <a href="#" id="dropdownMenuButton" role="button" >
-                <img src="{% static 'assets/img/notification.svg' %}" alt="Notifications">
-              </a>
-              <ul class="notification-dropdown" id="notification-list">
-                <div class="no-notifications" id="no-notifications-message">
-                  <p>У вас не має нових сповіщень!<p>
-                </div>
-              </ul> 
-            </div>
-            <div>
-              <a href="does not work"><img src="{% static 'assets/img/chat.svg' %}" alt="Chats"></a>
-            </div>
-            </ul>
-        </nav>
-      </div>
-    </header>
-=======
 <body>
-  {% comment %} <header id="header" class="header">
-    <div class="header-container">
-      <nav id="navmenu" class="navmenu">
-        <ul>
-          <li><a href="does not work"><img src="{% static 'assets/img/chat.svg' %}" alt="Chats"></a></li>
-          <li><a href="does not work"><img src="{% static 'assets/img/notification.svg' %}" alt="Notifications"></a></li>
-        </ul>
-      </nav>
-    </div>
-  </header> {% endcomment %}
+
   {% include "header.html" %}
-
->>>>>>> af47ca53
 
   <main class="main">
     {% block content %}{% endblock  %}
@@ -60,27 +25,5 @@
   <script src="https://unpkg.com/htmx.org@1.9.10"></script>
   <script defer src="https://cdn.jsdelivr.net/npm/alpinejs@3.x.x/dist/cdn.min.js"></script>
   <script src="{% static 'assets/js/main.js' %}"></script>
-  <script src="https://unpkg.com/htmx.org@1.9.12/dist/ext/ws.js"></script>
-  <script>
-    document.addEventListener('DOMContentLoaded', () => {
-      const toggleBtn = document.getElementById('dropdownMenuButton');
-      const dropdown = document.getElementById('notification-list');
-      
-      toggleBtn.addEventListener('click', event => {
-        event.preventDefault();
-        dropdown.classList.toggle('show');
-      });
-    });
-    document.body.addEventListener('htmx:wsAfterMessage', function(event) {
-      // Check if a notification was received
-      if (event.detail.message && event.detail.message.includes('nt-message')) {
-          // Remove the "no notifications" message when we get the first notification
-          const noNotificationsMsg = document.getElementById('no-notifications-message');
-          if (noNotificationsMsg) {
-              noNotificationsMsg.remove();
-          }
-      }
-  });
-  </script>
 </body>
 </html>
--- conflicted
+++ resolved
@@ -227,26 +227,17 @@
     function updateThemeCount() {
         var hiddenThemes = document.getElementById('hidden-themes');
         var themeCount = hiddenThemes.querySelectorAll('input[name="student_themes"]').length;
-<<<<<<< HEAD
         var themeInput = document.getElementById('id_student_themes');
+        var addButton = document.getElementById('add-theme');
 
         if (themeCount >= 3) {
-            document.getElementById('add-theme').disabled = true;
-            themeInput.readOnly = true;
+            addButton.disabled = true;
+            themeInput.disabled = true;
             themeInput.placeholder = 'Досягнуто ліміт тем';
         } else {
-            document.getElementById('add-theme').disabled = false;
-            themeInput.readOnly = false;
+            addButton.disabled = false;
+            themeInput.disabled = false;
             themeInput.placeholder = 'Введи';
-=======
-        var inputField = document.getElementById('id_student_themes');
-        var addButton = document.getElementById('add-theme');
-    
-        if (themeCount >= 3) {
-            inputField.setAttribute('disabled', true);
-        } else {
-            inputField.removeAttribute('disabled');
->>>>>>> 0cef607e
         }
     }
 </script>
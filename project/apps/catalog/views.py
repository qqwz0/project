--- conflicted
+++ resolved
@@ -8,13 +8,8 @@
 from django.http import JsonResponse
 from django.contrib import messages
 from django.db.models import F
-<<<<<<< HEAD
-from django.views import View
-from django.shortcuts import get_object_or_404, redirect
-=======
 from django.shortcuts import get_object_or_404, redirect, render
 from django.views import View
->>>>>>> 0cef607e
 from django.utils import timezone
 from django.template.loader import render_to_string
 
@@ -448,6 +443,4 @@
         except Exception as e:
             messages.error(request, f'Помилка при відхиленні запиту: {str(e)}')
     
-    return redirect('profile')
-    
-    +    return redirect('profile')
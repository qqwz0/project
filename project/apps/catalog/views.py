--- conflicted
+++ resolved
@@ -1,24 +1,14 @@
 from .utils import HtmxLoginRequiredMixin
-<<<<<<< HEAD
 from .models import OnlyTeacher, Slot, TeacherTheme, StudentTheme, Stream, Request
 from django.core.exceptions import ValidationError 
 from django.views.generic import ListView, DetailView, FormView, TemplateView
 from .forms import RequestForm, FilteringSearchingForm
-=======
-from .models import OnlyTeacher, Slot, TeacherTheme, StudentTheme, Stream
-from django.core.exceptions import ValidationError 
-from django.views.generic import ListView, DetailView, FormView
-from .forms import RequestForm
->>>>>>> af47ca53
 from django.urls import reverse_lazy
 from django.contrib.messages.views import SuccessMessageMixin
 from django.http import JsonResponse
 from django.contrib import messages
 from django.db.models import F
-<<<<<<< HEAD
 from django.shortcuts import render
-=======
->>>>>>> af47ca53
 
 import re
 
@@ -116,27 +106,15 @@
         slots = Slot.filter_by_available_slots()
         data = []
         is_matched = False
-<<<<<<< HEAD
 
         if request.user.is_authenticated and request.user.role == 'Студент':
             user = request.user
-=======
-        
-        # If user is a student, filter slots based on user's academic group.
-        if self.request.user.is_authenticated and self.request.user.role == 'Студент':
-            user = self.request.user
->>>>>>> af47ca53
             match = re.match(r'([А-ЯІЇЄҐ]+)-(\d)', user.academic_group)
             if match:
                 user_stream = match.group(1) + '-' + match.group(2)
                 slots = slots.filter(stream_id__stream_code__iexact=user_stream)
                 is_matched = True
-<<<<<<< HEAD
-
-=======
-        
-        # Collect teacher and corresponding free slots in a list of dicts.
->>>>>>> af47ca53
+
         for teacher in teachers:
             free_slots = slots.filter(teacher_id=teacher)
             already_requested = True if Request.objects.filter(student_id=request.user, teacher_id=teacher.pk).exists() else False
@@ -148,7 +126,6 @@
                 full_name = f"{teacher.teacher_id.last_name} {teacher.teacher_id.first_name}" 
                    
             data.append({
-<<<<<<< HEAD
                 'teacher': {
                     'id': teacher.pk,
                     'academic_level': teacher.academic_level,
@@ -172,10 +149,6 @@
                     }
                     for slot in free_slots
                 ],
-=======
-                'teacher': teacher,
-                'free_slots': free_slots,
->>>>>>> af47ca53
                 'is_matched': is_matched
             })
 
@@ -241,10 +214,6 @@
         
         context['free_slots'] = slots
         context['is_matched'] = is_matched
-<<<<<<< HEAD
-        context['photo'] = None
-=======
->>>>>>> af47ca53
         return context
     
     def form_invalid(self, form):
@@ -307,13 +276,9 @@
             theme = TeacherTheme.objects.get(theme=teacher_theme, teacher_id=form.instance.teacher_id)
             form.instance.teacher_theme = theme
             theme.is_occupied = True
-<<<<<<< HEAD
-            theme.save()  
-=======
             theme.save()
 
 
 
     
-    
->>>>>>> af47ca53
+    
--- conflicted
+++ resolved
@@ -3,10 +3,7 @@
 from django.db.models import F
 from django.core.validators import MinValueValidator
 from django.core.exceptions import ValidationError
-<<<<<<< HEAD
-=======
 from apps.users.models import CustomUser
->>>>>>> af47ca53
 import logging
 from django.utils import timezone
 
@@ -18,7 +15,6 @@
         ('Доцент', 'Доцент'),
         ('Професор', 'Професор'),
     ]
-<<<<<<< HEAD
     teacher_id = models.OneToOneField('users.CustomUser', 
                                       on_delete=models.CASCADE, 
                                       primary_key=True, 
@@ -33,25 +29,6 @@
     
     def __str__(self):
         return f"{self.teacher_id.first_name} {self.teacher_id.last_name}"
-    
-=======
-
-    teacher_id = models.OneToOneField('users.CustomUser', 
-                                    on_delete=models.CASCADE, 
-                                    primary_key=True, 
-                                    limit_choices_to={'role': 'teacher'}, 
-                                    related_name='catalog_teacher_profile')
-    academic_level = models.CharField(
-        max_length=50,
-        choices=ACADEMIC_LEVELS,
-        default='Асистент'
-    )
-    additional_email = models.EmailField(null=True, blank=True)
-    phone_number = models.CharField(max_length=20, null=True, blank=True)
-
-    def __str__(self):
-        return f"{self.teacher_id.first_name} {self.teacher_id.last_name}"
->>>>>>> af47ca53
 
 class Stream(models.Model):
     specialty_name = models.CharField(max_length=100)
@@ -86,11 +63,8 @@
         self.save()
 
         logger.info(f"After update: occupied = {self.occupied}")
-<<<<<<< HEAD
-=======
-
-
->>>>>>> af47ca53
+
+
     def clean(self):
         """
         Custom validation to ensure occupied slots never exceed the quota.
@@ -103,13 +77,8 @@
         Override save method to include the validation.
         """
         self.clean()  # Call the custom clean method before saving
-<<<<<<< HEAD
-        super().save(*args, **kwargs)   
-       
-=======
         super().save(*args, **kwargs)
 
->>>>>>> af47ca53
 class Request(models.Model):
     STATUS = [
         ('pending', 'очікується'),
@@ -117,18 +86,6 @@
         ('rejected', 'відхилений'),
         ('completed', 'завершений'),
     ]
-<<<<<<< HEAD
-    student_id = models.ForeignKey('users.CustomUser', 
-                                   on_delete=models.CASCADE, 
-                                   limit_choices_to={'role': 'student'}, 
-                                   unique=False,
-                                   related_name='users_student_requests')
-    teacher_id = models.ForeignKey(OnlyTeacher, on_delete=models.CASCADE)
-    slot = models.ForeignKey(Slot, on_delete=models.CASCADE)
-    teacher_theme = models.ForeignKey('TeacherTheme', on_delete=models.CASCADE, 
-                                    null=True, blank=True)
-    
-=======
     student_id = models.ForeignKey('users.CustomUser', on_delete=models.CASCADE, 
                                  limit_choices_to={'role': 'student'}, 
                                  related_name='users_student_requests')
@@ -136,15 +93,12 @@
     slot = models.ForeignKey(Slot, on_delete=models.CASCADE, null=True, blank=True)
     teacher_theme = models.ForeignKey('TeacherTheme', on_delete=models.CASCADE, 
                                     null=True, blank=True)
->>>>>>> af47ca53
     student_themes = models.ManyToManyField('StudentTheme', blank=True)
     motivation_text = models.TextField()
     request_date = models.DateTimeField(auto_now_add=True)
     request_status = models.CharField(max_length=100, choices=STATUS, 
                                     default='pending')
-<<<<<<< HEAD
-    
-    grade = models.IntegerField(blank=True, null=True)
+    grade = models.IntegerField(null=True, blank=True)
     rejected_reason = models.TextField(blank=True, null=True)
     completion_date = models.DateTimeField(null=True, blank=True)
     academic_year = models.CharField(max_length=7, blank=True)  # Format: "2024/25"
@@ -159,25 +113,7 @@
     def is_archived(self):
         """Перевіряє чи робота в архіві (завершена)"""
         return self.request_status == 'completed' and self.grade is not None
-    
-=======
-    grade = models.IntegerField(null=True, blank=True)
-    rejected_reason = models.TextField(blank=True, null=True)
-    completion_date = models.DateTimeField(null=True, blank=True)
-    academic_year = models.CharField(max_length=7, blank=True)  # Format: "2024/25"
-    
-    @property
-    def is_active(self):
-        """Перевіряє чи запит є активним (за останні 6 місяців)"""
-        six_months_ago = timezone.now() - timezone.timedelta(days=180)
-        return self.request_date >= six_months_ago
-
-    @property
-    def is_archived(self):
-        """Перевіряє чи робота в архіві (завершена)"""
-        return self.request_status == 'completed' and self.grade is not None
-
->>>>>>> af47ca53
+
     def extract_stream_from_academic_group(self):
         """
         Extracts the stream code from the student's academic group.
@@ -186,11 +122,7 @@
         if self.student_id.academic_group:
             return self.student_id.academic_group[:-1]  # Remove the last digit
         return None
-<<<<<<< HEAD
-    
-=======
-
->>>>>>> af47ca53
+
     def save(self, *args, **kwargs):
         """
         Assigns the correct Slot before saving.
@@ -247,13 +179,8 @@
         return teacher_theme_name, student_themes_list
 
     def __str__(self):
-<<<<<<< HEAD
-        return self.student_id.first_name + ' ' + self.student_id.last_name + ' - ' + self.teacher_id.teacher_id.first_name + ' ' + self.teacher_id.teacher_id.last_name    
-    
-=======
         return self.student_id.first_name + ' ' + self.student_id.last_name + ' - ' + self.teacher_id.teacher_id.first_name + ' ' + self.teacher_id.teacher_id.last_name
 
->>>>>>> af47ca53
 class TeacherTheme(models.Model):
     teacher_id = models.ForeignKey(OnlyTeacher, on_delete=models.CASCADE)
     theme = models.CharField(max_length=100)
@@ -268,11 +195,7 @@
     theme = models.CharField(max_length=100)
     
     def __str__(self):
-<<<<<<< HEAD
-        return self.theme
-=======
         return self.theme 
->>>>>>> af47ca53
 
 class OnlyStudent(models.Model):
     student_id = models.OneToOneField('users.CustomUser', 
@@ -286,8 +209,4 @@
     phone_number = models.CharField(max_length=15, blank=True, null=True)
 
     def __str__(self):
-<<<<<<< HEAD
-        return f"Student: {self.student_id.get_full_name()}"        
-=======
-        return f"Student: {self.student_id.get_full_name()}" 
->>>>>>> af47ca53
+        return f"Student: {self.student_id.get_full_name()}" 
from django import forms
from .models import Request, TeacherTheme, OnlyTeacher, Slot, RequestFile, FileComment
from apps.users.models import CustomUser



class FilteringSearchingForm(forms.Form):
    """A Django Form class that provides filtering and searching functionality for teacher listings.
    
    Technical Details:
    -----------------
    Form Fields:
        - departments (MultipleChoiceField): 
            - Dynamically populated from CustomUser.department
            - Uses CheckboxSelectMultiple widget
            - Allows multiple selections
            - CSS class: 'form-checkbox'
        
        - positions (MultipleChoiceField):
            - Dynamically populated from OnlyTeacher.position
            - Uses CheckboxSelectMultiple widget
            - Allows multiple selections
            - CSS class: 'form-checkbox'
        
        - slots (IntegerField):
            - Range input slider
            - Min/Max values from Slot.quota
            - Step size: 1
            - Default value: 1
            - CSS class: 'form-range'
            
        - show_occupied (BooleanField):
            - Checkbox to toggle display of fully occupied teacher slots
            - CSS class: 'form-boolean'
            
        - searching (CharField):
            - Text input for searching teachers by name
            - Placeholder: 'Пошук викладача...'
            - CSS class: 'form-searching'
    """
    label_suffix = ''

    departments = forms.MultipleChoiceField(
        label='Кафедра',
        choices=[],
        widget=forms.CheckboxSelectMultiple(attrs={'class': 'form-checkbox'}),
        required=False
    )
    academic_levels = forms.MultipleChoiceField(
        label='Науковий ступінь',
        choices=[],
        widget=forms.CheckboxSelectMultiple(attrs={'class': 'form-checkbox'}),
        required=False
    )
    slots = forms.IntegerField(
        label='Кількість місць',
        widget=forms.NumberInput(attrs={
            'type': 'range',
            'class': 'form-range',
        }),
        required=False
    )
    show_occupied = forms.BooleanField(
        label='',
        widget=forms.CheckboxInput(attrs={'class': 'form-boolean'}),
        required=False
    )
    searching = forms.CharField(
        label='',
        widget=forms.TextInput(attrs={'class': 'form-searching', 'placeholder': 'Пошук викладача...'}),
        required=False
    )

    def __init__(self, *args, **kwargs):
        super().__init__(*args, **kwargs)
        departments = CustomUser.objects.values_list('department', flat=True).distinct()
        self.fields['departments'].choices = [
            (department, (department[:25] + '...' if len(department) > 25 else department))
            for department in departments if department
        ]
        academic_levels = OnlyTeacher.objects.values_list('academic_level', flat=True).distinct()
        self.fields['academic_levels'].choices = [
            (level, level) for level in academic_levels if level
        ]
        slot_values = list(Slot.objects.values_list('quota', flat=True).distinct())
        min_slots = min(slot_values) if slot_values else 1
        max_slots = max(slot_values) if slot_values else 10
        self.fields['slots'].widget.attrs['min'] = min_slots
        self.fields['slots'].widget.attrs['max'] = max_slots
        self.fields['slots'].widget.attrs['step'] = 1
        self.fields['slots'].widget.attrs['value'] = min_slots

class RequestForm(forms.ModelForm):
    """
    A form for creating or editing `Request` objects. 
    Allows the user to pick from suggested themes or enter their own.
    """

    teacher_themes = forms.CharField(
        label="Обери запропоновану тему",
        widget=forms.TextInput(attrs={
            'class': 'form-input',
            'placeholder': 'Обери',
            'list': 'themes-list',
            'readonly': 'readonly',
        }),
        required=False
    )

    student_themes = forms.CharField(
        label="Введи свою тему",
        max_length=100, 
        widget=forms.TextInput(attrs={
            'class': 'form-input',
            'placeholder': 'Введи',
            'maxlength': 100,
        })
    )

    motivation_text = forms.CharField(
        required=False,       # необов’язкове
        max_length=500,       # макс. 500 символів
        widget=forms.Textarea(attrs={
            'class': 'form-textarea',
            'placeholder': 'Опиши свою мотивацію',
            'rows': 4,
            'maxlength': 500,   # обмеження на стороні клієнта
        }),
        label=''              # якщо хочеш забрати лейбл
    )

    def __init__(self, teacher_id, *args, **kwargs):
        """
        Initializes the form. 
        Fetches themes that are not occupied for the current teacher.
        Sets 'teacher_themes' and 'student_themes' as optional fields.
        """
        super(RequestForm, self).__init__(*args, **kwargs)
        # Query all unoccupied themes for this teacher
<<<<<<< HEAD
        themes = TeacherTheme.objects.filter(teacher_id=teacher_id, is_occupied=False, is_deleted=False)
=======
        themes = TeacherTheme.objects.filter(teacher_id=teacher_id, is_occupied=False, is_active=True)
>>>>>>> 80d0f276
        self.themes_list = [(theme.theme, theme.theme) for theme in themes]
        
        # Mark these fields as optional
        self.fields['teacher_themes'].required = False
        self.fields['student_themes'].required = False
        
        # Disable student themes input if limit reached
        if self.get_student_themes_count() >= 3:
            self.fields['student_themes'].widget.attrs['disabled'] = 'disabled'
    
    def get_student_themes_count(self):
        """
        Returns the number of student themes submitted via POST data.
        """
        if self.data:
            themes = self.data.getlist('student_themes')
            return len([t for t in themes if t.strip()])
        return 0

    def clean(self):
        """
        Validates `teacher_themes` and `student_themes`.
        Ensures at least one theme is chosen, and not more than three custom themes.
        """
        cleaned_data = super().clean()
        teacher_theme = cleaned_data.get('teacher_themes')
        student_themes = self.data.getlist('student_themes')
        
        # Filter out empty themes
        student_themes = [theme.strip() for theme in student_themes if theme.strip()]
        
        # Check if either teacher theme or student theme is provided
        if not teacher_theme and not student_themes:
            raise forms.ValidationError('Ви повинні вибрати запропоновану тему або ввести власну.')
        
        # Limit the number of student themes to three
        if len(student_themes) > 3:
            raise forms.ValidationError('Ви можете ввести не більше трьох тем.')
        
        # Save cleaned student themes
        cleaned_data['student_themes'] = student_themes
        return cleaned_data

    def clean_motivation_text(self):
        """
        Validates the `motivation_text`, ensuring it stays within the length limit.
        """
        text = self.cleaned_data.get('motivation_text', '')
        if text and len(text) > 2000:
            raise forms.ValidationError("Мотиваційний текст занадто довгий.")
        return text
    
    def clean_student_themes(self):
        text = self.cleaned_data.get('student_themes', '').strip()
        if text and len(text) > 100:
            raise forms.ValidationError("Тема не може бути довшою за 100 символів.")
        return text

    class Meta:
        """
        Associates this form with the `Request` model and specifies common form settings.
        """
        model = Request
        fields = ['teacher_themes', 'student_themes', 'motivation_text']
        label_suffix = ''
        # labels = {
        #     'motivation_text': '',
        # }
        # widgets = {
        #     'motivation_text': forms.Textarea(attrs={
        #         'class': 'form-textarea',
        #         'placeholder': 'Опиши свою мотивацію'
        #     })
        # }
     
        

class RequestFileForm(forms.ModelForm):
    class Meta:
        model = RequestFile
        fields = ['file', 'description']
        widgets = {
            'description': forms.Textarea(attrs={
                'rows': 3, 
                'placeholder': 'Опис файлу (необов\'язково)'
            }),
        }

class FileCommentForm(forms.ModelForm):
    class Meta:
        model = FileComment
        fields = ['text', 'attachment']
        widgets = {
            'text': forms.Textarea(attrs={'rows': 3, 'placeholder': 'Додайте коментар...'}),
            'attachment': forms.FileInput(attrs={'class': 'form-control-file'})
        }<|MERGE_RESOLUTION|>--- conflicted
+++ resolved
@@ -137,11 +137,9 @@
         """
         super(RequestForm, self).__init__(*args, **kwargs)
         # Query all unoccupied themes for this teacher
-<<<<<<< HEAD
-        themes = TeacherTheme.objects.filter(teacher_id=teacher_id, is_occupied=False, is_deleted=False)
-=======
-        themes = TeacherTheme.objects.filter(teacher_id=teacher_id, is_occupied=False, is_active=True)
->>>>>>> 80d0f276
+
+        themes = TeacherTheme.objects.filter(teacher_id=teacher_id, is_occupied=False, is_deleted=False, is_active=True)
+
         self.themes_list = [(theme.theme, theme.theme) for theme in themes]
         
         # Mark these fields as optional

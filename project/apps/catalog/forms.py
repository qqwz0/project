--- conflicted
+++ resolved
@@ -1,10 +1,7 @@
 from django import forms
-<<<<<<< HEAD
-from .models import Request, TeacherTheme, OnlyTeacher, Slot
-=======
 from .models import Request, TeacherTheme, OnlyTeacher, Slot, RequestFile, FileComment
->>>>>>> cfd1ab71
 from apps.users.models import CustomUser
+
 
 
 class FilteringSearchingForm(forms.Form):
@@ -89,10 +86,6 @@
         widget=forms.TextInput(attrs={'class': 'form-searching', 'placeholder': 'Пошук викладача...'}),
         required=False
     )
-<<<<<<< HEAD
-=======
-    
->>>>>>> cfd1ab71
 
 class RequestForm(forms.ModelForm):
     """
@@ -100,11 +93,6 @@
     Allows the user to pick from suggested themes or enter their own.
     """
 
-<<<<<<< HEAD
-    # Proposed theme provided by the teacher.
-   
-=======
->>>>>>> cfd1ab71
     teacher_themes = forms.CharField(
         label="Обери запропоновану тему",
         widget=forms.TextInput(attrs={
@@ -199,12 +187,6 @@
             'motivation_text': forms.Textarea(attrs={
                 'class': 'form-textarea',
                 'placeholder': 'Опиши свою мотивацію'
-<<<<<<< HEAD
-            }),
-            'proposed_theme_id': forms.HiddenInput(),
-        }
-     
-=======
             })
         }
      
@@ -228,5 +210,4 @@
         widgets = {
             'text': forms.Textarea(attrs={'rows': 3, 'placeholder': 'Додайте коментар...'}),
             'attachment': forms.FileInput(attrs={'class': 'form-control-file'})
-        }
->>>>>>> cfd1ab71
+        }
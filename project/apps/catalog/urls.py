from django.urls import path
from .views import (
<<<<<<< HEAD
    TeachersListView, 
    TeacherModalView, 
    AcceptRequestView, 
    CompleteRequestView, 
    load_tab_content,
    reject_request
)

urlpatterns = [
    path('teachers/', TeachersListView.as_view(), name='teachers_catalog'),
    path('modal/<int:pk>/', TeacherModalView.as_view(), name='modal'),
    path('request/accept/<int:pk>/', AcceptRequestView.as_view(), name='accept_request'),
    path('request/reject/<int:request_id>/', reject_request, name='reject_request'),
    path('request/complete/<int:pk>/', CompleteRequestView.as_view(), name='complete_request'),
    path('load-tab/<str:tab_name>/', load_tab_content, name='load_tab'),
=======
    TeachersCatalogView,
    TeachersListView,
    TeacherModalView,
    AcceptRequestView,
    CompleteRequestView,
    reject_request,
    load_tab_content
)

urlpatterns = [
    path('', TeachersCatalogView.as_view(), name='teachers_catalog'),
    path('teachers/', TeachersListView.as_view(), name='teachers_list'),
    path('teacher/<int:pk>/', TeacherModalView.as_view(), name='modal'),
    path('accept-request/<int:pk>/', AcceptRequestView.as_view(), name='accept_request'),
    path('complete-request/<int:pk>/', CompleteRequestView.as_view(), name='complete_request'),
    path('reject-request/<int:request_id>/', reject_request, name='reject_request'),
    path('load-tab/<str:tab_name>/', load_tab_content, name='load_tab_content'),
>>>>>>> 0cef607e
]<|MERGE_RESOLUTION|>--- conflicted
+++ resolved
@@ -1,22 +1,5 @@
 from django.urls import path
 from .views import (
-<<<<<<< HEAD
-    TeachersListView, 
-    TeacherModalView, 
-    AcceptRequestView, 
-    CompleteRequestView, 
-    load_tab_content,
-    reject_request
-)
-
-urlpatterns = [
-    path('teachers/', TeachersListView.as_view(), name='teachers_catalog'),
-    path('modal/<int:pk>/', TeacherModalView.as_view(), name='modal'),
-    path('request/accept/<int:pk>/', AcceptRequestView.as_view(), name='accept_request'),
-    path('request/reject/<int:request_id>/', reject_request, name='reject_request'),
-    path('request/complete/<int:pk>/', CompleteRequestView.as_view(), name='complete_request'),
-    path('load-tab/<str:tab_name>/', load_tab_content, name='load_tab'),
-=======
     TeachersCatalogView,
     TeachersListView,
     TeacherModalView,
@@ -34,5 +17,4 @@
     path('complete-request/<int:pk>/', CompleteRequestView.as_view(), name='complete_request'),
     path('reject-request/<int:request_id>/', reject_request, name='reject_request'),
     path('load-tab/<str:tab_name>/', load_tab_content, name='load_tab_content'),
->>>>>>> 0cef607e
 ]
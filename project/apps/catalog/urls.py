--- conflicted
+++ resolved
@@ -1,13 +1,4 @@
 from django.urls import path
-<<<<<<< HEAD
-from .views import TeachersListView, TeacherModalView, TeachersCatalogView
-
-urlpatterns = [
-    path('teachers/', TeachersCatalogView.as_view(), name='teachers_catalog'),
-    path('teachers_list/', TeachersListView.as_view(), name='teachers_list'),
-    path('modal/<int:pk>/', TeacherModalView.as_view(), name='modal'),
-]
-=======
 from .views import (
     TeachersCatalogView,
     TeachersListView,
@@ -42,5 +33,4 @@
     # Comments
     path('file/<int:file_id>/comment/', AddCommentView.as_view(), name='add_comment'),
     path('comment/<int:pk>/delete/', DeleteCommentView.as_view(), name='delete_comment'),
-] + static(settings.MEDIA_URL, document_root=settings.MEDIA_ROOT)
->>>>>>> cfd1ab71
+] + static(settings.MEDIA_URL, document_root=settings.MEDIA_ROOT)
--- conflicted
+++ resolved
@@ -2,17 +2,12 @@
 from django import forms
 from django.core.exceptions import ValidationError
 import re  # Regular expressions
-<<<<<<< HEAD
 from apps.catalog.models import (
     OnlyTeacher, 
     OnlyStudent,
     TeacherTheme
 )
 from .models import CustomUser
-=======
-from .models import CustomUser
-from apps.catalog.models import OnlyTeacher, OnlyStudent, TeacherTheme
->>>>>>> 206ed58e
 
 # Set up logging for debugging
 logger = logging.getLogger(__name__)
@@ -264,4 +259,140 @@
             self.fields['first_name'].initial = user.first_name
             self.fields['last_name'].initial = user.last_name
             self.fields['academic_group'].initial = user.academic_group
+            self.fields['patronymic'].initial = getattr(user, 'patronymic', '')
+
+class TeacherThemeForm(forms.ModelForm):
+    theme = forms.CharField(
+        widget=forms.TextInput(attrs={
+            'placeholder': 'Введіть значення',
+            'class': 'form-input'
+        })
+    )
+    theme_description = forms.CharField(
+        widget=forms.Textarea(attrs={
+            'rows': 3,
+            'placeholder': 'Опис теми',
+            'class': 'form-input'
+        }),
+        required=False
+    )
+
+    class Meta:
+        model = TeacherTheme
+        fields = ['theme', 'theme_description']
+
+class TeacherProfileForm(forms.ModelForm):
+    first_name = forms.CharField(
+        label="Ім'я",
+        max_length=150,
+        widget=forms.TextInput(attrs={'class': 'form-input'})
+    )
+    last_name = forms.CharField(
+        label="Прізвище",
+        max_length=150,
+        widget=forms.TextInput(attrs={'class': 'form-input'})
+    )
+    patronymic = forms.CharField(
+        label="По-батькові",
+        max_length=150,
+        required=False,
+        widget=forms.TextInput(attrs={'class': 'form-input'})
+    )
+    department = forms.ChoiceField(
+        label="Кафедра",
+        choices=RegistrationForm.DEPARTMENT_CHOICES,
+        widget=forms.Select(attrs={
+            'class': 'form-select'
+        })
+    )
+    themes = forms.CharField(
+        required=False,
+        widget=forms.HiddenInput()
+    )
+    academic_level = forms.ChoiceField(
+        choices=OnlyTeacher.ACADEMIC_LEVELS,
+        widget=forms.Select(attrs={'class': 'form-control'})
+    )
+    
+    class Meta:
+        model = OnlyTeacher
+        fields = ['academic_level', 'additional_email', 'phone_number', 'themes']
+        widgets = {
+            'academic_level': forms.Select(attrs={'class': 'form-select'}),
+            'additional_email': forms.EmailInput(attrs={
+                'class': 'form-input',
+                'placeholder': 'пп.ivan.franko@lnu.edu.ua'
+            }),
+            'phone_number': forms.TextInput(attrs={
+                'class': 'form-input',
+                'placeholder': '68 450 65 46'
+            })
+        }
+
+    def __init__(self, *args, **kwargs):
+        user = kwargs.pop('user', None)
+        super().__init__(*args, **kwargs)
+        if user:
+            self.fields['first_name'].initial = user.first_name
+            self.fields['last_name'].initial = user.last_name
+            self.fields['department'].initial = user.department
+            self.fields['patronymic'].initial = getattr(user, 'patronymic', '')
+
+class StudentProfileForm(forms.ModelForm):
+    COURSE_CHOICES = [
+        (1, '1 курс'),
+        (2, '2 курс'),
+        (3, '3 курс'),
+        (4, '4 курс'),
+    ]
+
+    course = forms.ChoiceField(
+        label="Курс",
+        choices=COURSE_CHOICES,
+        widget=forms.Select(attrs={'class': 'form-select'})
+    )
+
+    first_name = forms.CharField(
+        label="Ім'я",
+        max_length=150,
+        widget=forms.TextInput(attrs={'class': 'form-input'})
+    )
+    last_name = forms.CharField(
+        label="Прізвище",
+        max_length=150,
+        widget=forms.TextInput(attrs={'class': 'form-input'})
+    )
+    patronymic = forms.CharField(
+        label="По-батькові",
+        max_length=150,
+        required=False,
+        widget=forms.TextInput(attrs={'class': 'form-input'})
+    )
+    academic_group = forms.CharField(
+        label="Академічна група",
+        max_length=50,
+        widget=forms.TextInput(attrs={'class': 'form-input'})
+    )
+    
+    class Meta:
+        model = OnlyStudent
+        fields = ['additional_email', 'phone_number', 'course']
+        widgets = {
+            'additional_email': forms.EmailInput(attrs={
+                'class': 'form-input',
+                'placeholder': 'example@lnu.edu.ua'
+            }),
+            'phone_number': forms.TextInput(attrs={
+                'class': 'form-input',
+                'placeholder': '68 450 65 46'
+            })
+        }
+
+    def __init__(self, *args, **kwargs):
+        user = kwargs.pop('user', None)
+        super().__init__(*args, **kwargs)
+        if user:
+            self.fields['first_name'].initial = user.first_name
+            self.fields['last_name'].initial = user.last_name
+            self.fields['academic_group'].initial = user.academic_group
             self.fields['patronymic'].initial = getattr(user, 'patronymic', '')
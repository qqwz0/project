--- conflicted
+++ resolved
@@ -2260,13 +2260,8 @@
         [k for k in themes_by_stream.keys() if k != "Без потоку"]
     ):
         sorted_themes_by_stream[stream_name] = themes_by_stream[stream_name]
-<<<<<<< HEAD
 
     return sorted_themes_by_stream
-=======
-    
-    return sorted_themes_by_stream
-
 @login_required
 def cancel_active_request(request, request_id):
     """
@@ -2303,5 +2298,4 @@
         return JsonResponse({"success": False, "error": "Запит не знайдено"})
     except Exception as e:
         logger.error(f"Error completing request {request_id}: {str(e)}")
-        return JsonResponse({"success": False, "error": "Сталася помилка при обробці запиту"})
->>>>>>> aa19e83f
+        return JsonResponse({"success": False, "error": "Сталася помилка при обробці запиту"})
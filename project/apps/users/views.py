import json
import logging
from functools import wraps
from io import BytesIO
from urllib.parse import urlencode, parse_qs
<<<<<<< HEAD
import os
=======
from dotenv import load_dotenv

>>>>>>> cfd1ab71
import requests
from PIL import Image
from django.conf import settings
from django.contrib import messages
from django.contrib.auth import login as auth_login, logout
from django.contrib.auth.decorators import login_required
from django.contrib.auth.mixins import LoginRequiredMixin
from django.contrib.auth.hashers import make_password
from django.contrib.auth.models import update_last_login
from django.core.exceptions import ValidationError
from django.core.files.base import ContentFile
from django.db import transaction
from django.http import HttpRequest, JsonResponse
from django.shortcuts import redirect, render, get_object_or_404
from django.utils.crypto import get_random_string
from django.utils import timezone
from django.urls import reverse
from django.template.loader import render_to_string
from django.views import View

from .forms import RegistrationForm, TeacherProfileForm, StudentProfileForm, ProfilePictureUploadForm, CropProfilePictureForm
from .models import CustomUser
from apps.catalog.models import (
    OnlyTeacher,
    OnlyStudent,
    Stream,
    Slot,
    Request,
    TeacherTheme,
    RequestFile,
    FileComment
)

# Load environment variables
load_dotenv()

# Set up logging
logger = logging.getLogger(__name__)

# Constants
MICROSOFT_AUTH_URL = f"{settings.MICROSOFT_AUTHORITY}/oauth2/v2.0/authorize"
MICROSOFT_TOKEN_URL = f"{settings.MICROSOFT_AUTHORITY}/oauth2/v2.0/token"
MICROSOFT_GRAPH_ME_ENDPOINT = f"{settings.MICROSOFT_GRAPH_ENDPOINT}/me"

def own_profile_required(view_func):
    @wraps(view_func)
    def _wrapped_view(request, *args, **kwargs):
        profile_id = kwargs.get('profile_id') or request.user.id
        if request.user.id != profile_id:
            messages.error(request, "Ви можете редагувати тільки власний профіль")
            return redirect('profile')
        return view_func(request, *args, **kwargs)
    return _wrapped_view

def microsoft_register(request):
    """
    Description:
        Handle the registration process using Microsoft OAuth.
    Args:
        request (HttpRequest): The HTTP request object.
    Returns:
        HttpResponse: The HTTP response object. Redirects to Microsoft OAuth if the form is valid, 
                      otherwise renders the registration form with errors.
    """
    logger.debug("Request method: %s", request.method)
    if request.method == "POST":
        logger.debug("POST request received")
        form = RegistrationForm(request.POST)
        if form.is_valid():
            logger.debug("Form is valid")
            # Store form data in session
            request.session["role"] = form.cleaned_data["role"]
            request.session["group"] = form.cleaned_data.get("group")
            request.session["department"] = form.cleaned_data.get("department")

            CSRF_STATE = get_random_string(32)
            request.session['csrf_state'] = CSRF_STATE
            
            # Redirect to Microsoft OAuth
            params = {
                "client_id": settings.MICROSOFT_CLIENT_ID,
                "response_type": "code",
                "redirect_uri": settings.MICROSOFT_REDIRECT_URI,
                "response_mode": "query",
                "scope": " ".join(settings.MICROSOFT_SCOPES),
                "state": urlencode({"action": 'register', "csrf": CSRF_STATE}),
            }
            authorization_url = f"{MICROSOFT_AUTH_URL}?{urlencode(params)}"
            logger.info("Redirecting to Microsoft OAuth: %s", authorization_url)
            return redirect(authorization_url)
        else:
            logger.error("Form errors: %s", form.errors)
            return render(request, "auth/register.html", {"form": form, "errors": form.errors})
    else:
        logger.debug("GET request received")
        form = RegistrationForm()

    return render(request, "auth/register.html", {"form": form})

def microsoft_login(request):
    """
    This view handles the GET request to initiate the Microsoft OAuth login process.
    If the "redirect" query parameter is not present, it renders a login page.
    Otherwise, it generates a CSRF state token, stores it in the session, and redirects
    the user to Microsoft's OAuth authorization URL.
    Args:
        request (HttpRequest): The HTTP request object.
    Returns:
        HttpResponse: Renders the login page if "redirect" is not in the query parameters.
                      Redirects to Microsoft's OAuth authorization URL if "redirect" is present.
    """
    logger.debug("Starting Microsoft login process.")

    if request.method == "GET":
        logger.debug("GET request received for Microsoft login.")

        # If the request is to render the login page
        if not request.GET.get("redirect"):
            logger.debug("Rendering login page before redirecting to Microsoft.")
            return render(request, 'auth/login.html')  # Update with the correct template path
        
        CSRF_STATE = get_random_string(32)
        request.session['csrf_state'] = CSRF_STATE

        # Redirect to Microsoft's OAuth page if "redirect" is set in the query params
        logger.info("Redirecting to Microsoft login page.")
        params = {
            "client_id": settings.MICROSOFT_CLIENT_ID,
            "response_type": "code",
            "redirect_uri": settings.MICROSOFT_REDIRECT_URI,
            "response_mode": "query",
            "scope": " ".join(settings.MICROSOFT_SCOPES),
            "state": urlencode({"action": 'login', "csrf": CSRF_STATE}),
        }
        authorization_url = f"{MICROSOFT_AUTH_URL}?{urlencode(params)}"
        logger.info("Authorization URL: %s", authorization_url)
        return redirect(authorization_url)

def microsoft_callback(request):
    """
    Handles the callback from Microsoft's OAuth2 authentication.
    This view function processes the authorization code and state parameters
    returned by Microsoft's OAuth2 authentication flow. It validates the state
    parameter to prevent CSRF attacks and then delegates the handling to either
    the registration or login callback based on the action specified in the state.
    Args:
        request (HttpRequest): The HTTP request object containing the authorization
                               code and state parameters.
    Returns:
        HttpResponse: A redirect to the appropriate page based on the outcome of
                      the callback handling.
    Raises:
        Exception: If an unexpected error occurs during the processing of the callback.
    """
    code = request.GET.get("code")
    state = request.GET.get("state")

    if not code or not state:
        logger.error("Authorization code or state parameter is missing.")
        messages.error(request, "Відсутній код авторизації або параметр стану.")
        return redirect("login")

    try:
        logger.debug("Incoming state: %s", state)
        logger.debug("Session CSRF state: %s", request.session.get('csrf_state'))

        # Parse state
        state_data = parse_qs(state)
        logger.debug("Parsed state data: %s", state_data)

        action = state_data.get("action", [None])[0]
        received_csrf = state_data.get("csrf", [None])[0]

        # Check CSRF state
        if received_csrf != request.session.get('csrf_state'):
            logger.error("CSRF check failed. Received: %s, Expected: %s",
                         received_csrf, request.session.get('csrf_state'))
            messages.error(request, "Недійсний параметр стану.")
            return redirect("login")

        # Handle actions
        if action == "register":
            return handle_registration_callback(request, code)
        elif action == "login":
            return handle_login_callback(request, code)
        else:
            logger.error("Invalid action in state parameter: %s", action)
            messages.error(request, "Недійсна дія в параметрі стану.")
            return redirect("login")

    except Exception as e:
        logger.error("Unexpected error in microsoft_callback: %s", e, exc_info=True)
        messages.error(request, "Сталася несподівана помилка.")
        return redirect("login")

def handle_registration_callback(request, code):
    """
    This function processes the OAuth callback from Microsoft during user registration.
    It exchanges the authorization code for an access token, fetches user information
    from Microsoft Graph, and registers the user in the system.
    Args:
        request (HttpRequest): The HTTP request object.
        code (str): The authorization code received from Microsoft.
    Returns:
        HttpResponse: A redirect response to the appropriate page based on the outcome.
    Raises:
        ValidationError: If there is a validation error during user registration.
        requests.exceptions.RequestException: If there is an error during the OAuth callback process.
    """
    logger.debug("Handling registration callback.")

    data = {
        "client_id": settings.MICROSOFT_CLIENT_ID,
        "scope": " ".join(settings.MICROSOFT_SCOPES),
        "code": code,
        "redirect_uri": settings.MICROSOFT_REDIRECT_URI,
        "grant_type": "authorization_code",
        "client_secret": settings.MICROSOFT_CLIENT_SECRET,
        "state": urlencode({"action": 'login', "csrf": request.session.get('csrf_state')}),
    }

    try:
        # Request access token
        logger.debug("Requesting access token from Microsoft.")
        token_response = requests.post(MICROSOFT_TOKEN_URL, data=data)
        token_response.raise_for_status()
        tokens = token_response.json()
        access_token = tokens.get("access_token")

        if not access_token:
            logger.error("Failed to obtain access token.")
            messages.error(request, "Не вдалося отримати токен доступу.")
            return redirect('register')

        logger.debug("Access token obtained.")

        # Fetch user info
        headers = {"Authorization": f"Bearer {access_token}"}
        logger.debug("Fetching user info from Microsoft Graph.")
        user_info = requests.get(MICROSOFT_GRAPH_ME_ENDPOINT, headers=headers).json()

        # Extract user details
        email = user_info.get("mail") or user_info.get("userPrincipalName")
        first_name = user_info.get("givenName", "")
        last_name = user_info.get("surname", "")
        job_title = user_info.get("jobTitle", "Not specified")

        derived_role = "Студент" if "Student" in job_title else "Викладач"

        submitted_role = request.session.get("role")
        group = request.session.get("group")
        department = request.session.get("department")

        if submitted_role != derived_role:
            logger.error("Role mismatch. Submitted: %s, Derived: %s", submitted_role, derived_role)
            messages.error(request, "Будь ласка, вкажіть правильну роль.")
            return redirect('register')

        # Check if user already exists
        user, created = CustomUser.objects.get_or_create(
            email=email,
            defaults={
                "first_name": first_name,
                "last_name": last_name,
                "password": make_password(None),
                "is_active": True,
                "role": derived_role,
                "academic_group": group if derived_role == "Студент" else None,
                "department": department if derived_role == "Викладач" else None,
            },
        )

        if not created:
            logger.error("User already registered: %s", email)
            messages.error(request, "Користувач вже зареєстрований.")
            return redirect('register')

        if created:
            logger.info("New user registered: %s", email)
            # Створюємо профіль в залежності від ролі
            if derived_role == "Студент":
                OnlyStudent.objects.create(
                    student_id=user,
                    course=1,  # Значення за замовчуванням
                    speciality="Не вказано"  # Значення за замовчуванням
                )
            elif derived_role == "Викладач":
                OnlyTeacher.objects.create(
                    teacher_id=user,
                    academic_level="Асистент"  # Значення за замовчуванням
                )

        # Redirect user to the desired page after registration
        messages.success(request, "Успішно зареєстровано! Будь ласка, увійдіть.")
        return redirect("login") 

    except ValidationError as e:
        error_message = str(e)
        logger.error("Validation error during registration: %s", error_message)
        messages.error(request, error_message)
        return redirect('register')
    except requests.exceptions.RequestException as e:
        logger.error("Error during Microsoft OAuth callback: %s", e)
        messages.error(request, "Не вдалося завершити автентифікацію.")
        return redirect('register')

def handle_login_callback(request, code):

    """
    This function processes the OAuth callback from Microsoft, retrieves the access token,
    fetches user information from Microsoft Graph, and logs in the user if they exist in the database.
    Args:
        request (HttpRequest): The HTTP request object containing the callback data.
        code (str): The authorization code provided by Microsoft.
    Returns:
        HttpResponse: A redirect response to the appropriate page based on the outcome of the login process.
    Raises:
        ValidationError: If there is a validation error during the login process.
        requests.exceptions.RequestException: If there is an error during the HTTP requests to Microsoft.
    Handle Microsoft's OAuth login callback.
    """
    logger.debug("Handling callback for Microsoft login.")
    state = request.GET.get("state")

    if not code or not state:
        logger.error("Authorization code or state not provided.")
        messages.error(request, "Код авторизації або стан не надано.")
        return redirect("login")

    logger.debug("Authorization code: %s", code)
    logger.debug("State: %s", state)

    data = {
        "client_id": settings.MICROSOFT_CLIENT_ID,
        "scope": " ".join(settings.MICROSOFT_SCOPES),
        "code": code,
        "redirect_uri": settings.MICROSOFT_REDIRECT_URI,
        "grant_type": "authorization_code",
        "client_secret": settings.MICROSOFT_CLIENT_SECRET,
    }

    try:
        # Request access token
        logger.debug("Requesting access token from Microsoft.")
        token_response = requests.post(MICROSOFT_TOKEN_URL, data=data)
        token_response.raise_for_status()
        tokens = token_response.json()
        access_token = tokens.get("access_token")

        if not access_token:
            logger.error("Failed to obtain access token.")
            messages.error(request, "Не вдалося отримати токен доступу.")
            return redirect("login")

        logger.debug("Access token obtained.")

        # Fetch user info
        headers = {"Authorization": f"Bearer {access_token}"}
        logger.debug("Fetching user info from Microsoft Graph.")
        user_info = requests.get(MICROSOFT_GRAPH_ME_ENDPOINT, headers=headers).json()

        # Extract user details
        email = user_info.get("mail") or user_info.get("userPrincipalName")
        if not email:
            logger.error("Email not found in Microsoft account.")
            messages.error(request, "Електронна пошта не знайдена в обліковому записі Microsoft.")
            return redirect("login")

        logger.debug("User email: %s", email)

        # Check if the user exists
        try:
            logger.debug("Checking if user exists in the database.")
            user = CustomUser.objects.get(email=email)
        except CustomUser.DoesNotExist:
            logger.error("User with email %s not found.", email)
            messages.error(request, "Користувача з цією електронною поштою не знайдено.")
            return redirect("login")

        # Log in the user
        logger.debug("Logging in the user: %s", email)
        auth_login(request, user)
        update_last_login(None, user)  # Update the last login timestamp

        logger.info("User logged in: %s", email)

        # Redirect to the desired page after login
        return redirect("profile")  # Change 'profile' to your desired default page

    except ValidationError as e:
        error_message = str(e)
        logger.error("Validation error during login: %s", error_message)
        messages.error(request, error_message)
        return redirect("login")
    except requests.exceptions.RequestException as e:
        logger.error("Error during Microsoft OAuth login: %s", e)
        messages.error(request, "Не вдалося завершити автентифікацію.")
        return redirect("login")
    
def fake_login(request):
    email = "VYKLADACH.VYKLADACH@lnu.edu.ua"
    try:
        user = CustomUser.objects.get(email=email)
    except CustomUser.DoesNotExist:
        user = CustomUser.objects.create(
            email=email,
            first_name="Викладач",
            last_name="Тестовий",
            patronymic="Петрович",
            role="Викладач",
            department="Системного проектування",
            is_active=True,
            password=make_password("fake_password")
        )
        
        teacher_profile = OnlyTeacher.objects.create(
            teacher_id=user,
            academic_level="Доцент",
            additional_email="teacher.test@lnu.edu.ua",
            phone_number="+380991234567"
        )
        
        Slot.objects.create(
            teacher_id=teacher_profile,
            stream_id=1,
            quota=5,
            occupied=0
        )
        
    auth_login(request, user)
    return redirect("profile")

@login_required
def profile(request: HttpRequest, user_id=None):
    """
    Display user profile with their requests and themes.
    If user_id is provided, display that user's profile, otherwise display the logged-in user's profile.
    """
    if user_id:
        user_profile = get_object_or_404(CustomUser, id=user_id)
        is_own_profile = request.user.id == user_id
    else:
        user_profile = request.user
        is_own_profile = True

    context = {
        'user_profile': user_profile,
        'is_own_profile': is_own_profile,
    }

    # Add role-specific data
    if user_profile.role == 'Викладач':
        teacher_profile = get_object_or_404(OnlyTeacher, teacher_id=user_profile)
        active_requests = Request.objects.select_related(
            'student_id', 'teacher_id', 'teacher_theme', 'slot'
        ).prefetch_related('student_themes', 'files').filter(
            teacher_id__teacher_id=user_profile,
            request_status='Активний'
        )
        
        # Get files for active requests
        active_request_files = {}
        for req in active_requests:
            files = RequestFile.objects.filter(request=req).select_related('uploaded_by')
            active_request_files[str(req.id)] = list(files)
        
        context.update({
            'teacher_profile': teacher_profile,
            'themes': TeacherTheme.objects.filter(teacher_id=teacher_profile),
            'slots': Slot.objects.filter(teacher_id=teacher_profile),
            'pending_requests': Request.objects.select_related(
                'student_id', 'teacher_id', 'teacher_theme', 'slot'
            ).prefetch_related('student_themes', 'files').filter(
                teacher_id__teacher_id=user_profile,
                request_status='Очікує'
            ),
            'active_requests': active_requests,
            'active_request_files': active_request_files,
            'archived_requests': Request.objects.select_related(
                'student_id', 'teacher_id', 'teacher_theme', 'slot'
            ).prefetch_related('student_themes', 'files').filter(
                teacher_id__teacher_id=user_profile,
                request_status='Завершено'
            )
        })
    else:  # Student
        # Get or create student profile
        student_profile = get_object_or_404(OnlyStudent, student_id=user_profile)
        
        # Get all active requests with files
        active_requests = Request.objects.select_related(
            'student_id', 'teacher_id', 'teacher_theme', 'slot'
        ).prefetch_related('student_themes', 'files').filter(
            student_id=user_profile,
            request_status='Активний'
        )
        
        # Prepare files dictionary
        active_request_files = {}
        for req in active_requests:
            files = RequestFile.objects.filter(request=req).select_related('uploaded_by')
            active_request_files[str(req.id)] = list(files)
        
        context.update({
            'student_profile': student_profile,
            'sent_requests': Request.objects.select_related(
                'student_id', 'teacher_id', 'teacher_theme', 'slot'
            ).prefetch_related('student_themes').filter(
                student_id=user_profile,
                request_status='Очікує'
            ),
            'active_requests': active_requests,
            'active_request_files': active_request_files,
            'archived_requests': Request.objects.select_related(
                'student_id', 'teacher_id', 'teacher_theme', 'slot'
            ).prefetch_related('student_themes').filter(
                student_id=user_profile,
                request_status='Завершено'
            )
        })

    return render(request, 'profile/profile.html', context)

@login_required
def approve_request(request, request_id):
    """
    Approve a request and update its status to 'Активний'.
    """
    if request.method == 'POST':
        try:
            req = Request.objects.get(id=request_id)
            
            # Check if the user is the teacher who received the request
            if request.user == req.teacher_id.teacher_id:
                # Update request status
                req.request_status = 'Активний'
                req.save()
                
                messages.success(request, 'Запит успішно підтверджено')
                
                if request.headers.get('x-requested-with') == 'XMLHttpRequest':
                    return JsonResponse({'success': True})
                return redirect('profile')
            else:
                messages.error(request, 'У вас немає прав для підтвердження цього запиту')
        except Request.DoesNotExist:
            messages.error(request, 'Запит не знайдено')
        except Exception as e:
            messages.error(request, f'Помилка при підтвердженні запиту: {str(e)}')
    
    if request.headers.get('x-requested-with') == 'XMLHttpRequest':
        return JsonResponse({'success': False, 'error': 'Помилка при обробці запиту'})
    return redirect('profile')

@login_required
def reject_request(request, request_id):
    """
    Reject a request and update its status to 'Відхилено'.
    """
    if request.method == 'POST':
        try:
            req = Request.objects.get(id=request_id)
            
            # Check if the user is the teacher who received the request
            if request.user == req.teacher_id.teacher_id:
                # Update request status
                req.request_status = 'Відхилено'
                req.save()
                
                # If there was a teacher theme, mark it as unoccupied
                if req.teacher_theme:
                    req.teacher_theme.is_occupied = False
                    req.teacher_theme.save()
                
                messages.success(request, 'Запит успішно відхилено')
                
                if request.headers.get('x-requested-with') == 'XMLHttpRequest':
                    return JsonResponse({'success': True})
                return redirect('profile')
            else:
                messages.error(request, 'У вас немає прав для відхилення цього запиту')
        except Request.DoesNotExist:
            messages.error(request, 'Запит не знайдено')
        except Exception as e:
            messages.error(request, f'Помилка при відхиленні запиту: {str(e)}')
    
    if request.headers.get('x-requested-with') == 'XMLHttpRequest':
        return JsonResponse({'success': False, 'error': 'Помилка при обробці запиту'})
    return redirect('profile')

@login_required
def update_profile_picture(request):
    if request.method == 'POST':
        form = ProfilePictureUploadForm(request.POST, request.FILES, instance=request.user)
        if form.is_valid():
            logger.debug("Profile picture form is valid.")
            try:
                form.save()
                return redirect('crop_profile_picture')  # Redirect to crop profile picture view
            except Exception as e:
                logger.error(f"Error saving profile picture for user {request.user.id}: {str(e)}")
                messages.error(request, "Error saving profile picture.")
                return redirect('profile')
        else:
            logger.warning(f"Profile picture form is invalid: {form.errors}")
            messages.error(request, "Form is invalid.")
            return redirect('profile')
    else:
        form = ProfilePictureUploadForm(instance=request.user)
    
    context = {
        'form': form,
        'user_profile': request.user,
        'is_own_profile': True,
    }
    return render(request, 'profile/profile.html', context)

@login_required
def crop_profile_picture(request):
    if request.method == 'POST':
        crop_form = CropProfilePictureForm(request.POST)
        if crop_form.is_valid():
            x = crop_form.cleaned_data['x']
            y = crop_form.cleaned_data['y']
            width = crop_form.cleaned_data['width']
            height = crop_form.cleaned_data['height']
            try:
                # Use the uploaded file if available; otherwise, use the user's current profile picture
                if 'profile_picture' in request.FILES:
                    image_file = request.FILES['profile_picture']
                    image = Image.open(image_file).convert('RGB')
                else:
                    image_path = request.user.profile_picture.path
                    if not os.path.exists(image_path):
                        logger.error(f"Profile picture file does not exist for user {request.user.id} at path: {image_path}")
                        return JsonResponse({'success': False, 'error': 'Profile picture file does not exist.'})
                    image = Image.open(image_path).convert('RGB')
                
                # Log image dimensions and cropping coordinates
                img_width, img_height = image.size
                logger.debug(f"User {request.user.id} image size: {img_width}x{img_height}; crop coordinates: ({x}, {y}, {x+width}, {y+height})")

                # Validate that cropping coordinates are within the image bounds
                if x < 0 or y < 0 or (x + width) > img_width or (y + height) > img_height:
                    logger.error(f"Cropping coordinates out of bounds for user {request.user.id}.")
                    return JsonResponse({'success': False, 'error': 'Cropping coordinates out of bounds.'})
                    
                # Crop and resize the image
                cropped_image = image.crop((x, y, x + width, y + height))
                cropped_image = cropped_image.resize((240, 240), Image.LANCZOS)

                # Save the cropped image to an in-memory file
                img_io = BytesIO()
                cropped_image.save(img_io, format='JPEG', quality=90)
                img_content = ContentFile(img_io.getvalue())

                # Save to the user model:
                # Instead of passing save=True in the field's save() method,
                # update the field and then save the model explicitly.
                user = request.user
                user.profile_picture.save(f"profile_{user.id}.jpg", img_content, save=False)
                user.save()
                
                logger.debug(f"Cropped image saved successfully for user {user.id}.")
                return JsonResponse({
                    'success': True, 
                    'new_profile_picture_url': user.profile_picture.url,
                })
            except Exception as e:
                logger.exception(f"Error cropping or saving image for user {request.user.id}: {str(e)}")
                return JsonResponse({'success': False, 'error': 'Error processing the image.'})
        else:
            logger.warning(f"Crop form is invalid for user {request.user.id}: {crop_form.errors}")
            return JsonResponse({'success': False, 'error': 'Crop form is invalid.'})
    return JsonResponse({'success': False, 'error': 'Invalid request method.'}, status=400)

def logout_view(request):
    logout(request)
    logger.info("User logged out.")
    return redirect('login')

@login_required
@own_profile_required
def teacher_profile_edit(request):
    if request.user.role != 'Викладач':
        messages.error(request, "Доступ заборонено")
        return redirect('profile')
        
    teacher_profile, created = OnlyTeacher.objects.get_or_create(
        teacher_id=request.user,
        defaults={
            'position': 'Не вказано',
            'academic_level': 'Аспірант'
        }
    )
    
    if request.method == 'POST':
        form = TeacherProfileForm(request.POST, instance=teacher_profile, user=request.user)
        if form.is_valid():
            try:
                with transaction.atomic():
                    # Update user fields
                    request.user.first_name = form.cleaned_data['first_name']
                    request.user.last_name = form.cleaned_data['last_name']
                    request.user.patronymic = form.cleaned_data['patronymic']
                    request.user.department = form.cleaned_data['department']
                    request.user.save()
                    
                    form.save()
                    
                    # ЗАКОМЕНТОВАНО: оновлення квот (буде відновлено пізніше)
                    """
                    # Update slots
                    for key, value in request.POST.items():
                        if key.startswith('quota_'):
                            try:
                                stream_id = int(key.split('_')[1])
                                quota = int(value)
                                slot, created = Slot.objects.get_or_create(
                                    teacher_id=teacher_profile,
                                    stream_id_id=stream_id,
                                    defaults={'quota': quota, 'occupied': 0}
                                )
                                if not created:
                                    slot.quota = quota
                                    slot.save()
                            except (ValueError, IndexError):
                                continue
                    """
                    
                    # Handle themes
                    new_themes_data = request.POST.get('themes_data', '[]')
                    try:
                        new_themes = json.loads(new_themes_data)
                        
                        # Delete existing themes
                        TeacherTheme.objects.filter(teacher_id=teacher_profile).delete()
                        
                        # Create new themes
                        for theme_data in new_themes:
                            theme = theme_data.get('theme', '').strip()
                            description = theme_data.get('description', '').strip()
                            if theme:  # Only create if theme is not empty
                                TeacherTheme.objects.create(
                                    teacher_id=teacher_profile,
                                    theme=theme,
                                    theme_description=description
                                )
                        
                        if request.headers.get('X-Requested-With') == 'XMLHttpRequest':
                            return JsonResponse({
                                'success': True,
                                'message': 'Профіль успішно оновлено',
                                'redirect_url': reverse('profile')
                            })
                        messages.success(request, "Профіль успішно оновлено")
                        return redirect('profile')
                        
                    except json.JSONDecodeError:
                        if request.headers.get('X-Requested-With') == 'XMLHttpRequest':
                            return JsonResponse({
                                'success': False,
                                'message': 'Помилка при збереженні тем'
                            }, status=400)
                        messages.error(request, "Помилка при збереженні тем")
                        
            except Exception as e:
                if request.headers.get('X-Requested-With') == 'XMLHttpRequest':
                    return JsonResponse({
                        'success': False,
                        'message': f"Помилка при збереженні профілю: {str(e)}"
                    }, status=400)
                messages.error(request, f"Помилка при збереженні профілю: {str(e)}")
        else:
            if request.headers.get('X-Requested-With') == 'XMLHttpRequest':
                return JsonResponse({
                    'success': False,
                    'errors': dict(form.errors.items())
                }, status=400)
            messages.error(request, "Помилка при збереженні профілю")
    else:
        form = TeacherProfileForm(instance=teacher_profile, user=request.user)
    
    existing_themes = TeacherTheme.objects.filter(teacher_id=teacher_profile)
    slots = Slot.objects.filter(teacher_id=teacher_profile)
    
    # Get all available streams that the teacher doesn't already have
    existing_stream_ids = slots.values_list('stream_id_id', flat=True)
    available_streams = Stream.objects.exclude(id__in=existing_stream_ids)
    
    return render(request, 'profile/teacher_edit.html', {
        'form': form,
        'existing_themes': existing_themes,
        'slots': slots,
        'available_streams': available_streams
    })

def teacher_requests(request):
    return render(request, 'profile/requests.html', {
        'message': 'У вас немає нових запитів.'
    })

@login_required
@own_profile_required
def student_profile_edit(request):
    if request.user.role != 'Студент':
        messages.error(request, "Доступ заборонено")
        return redirect('profile')
        
    student_profile, created = OnlyStudent.objects.get_or_create(
        student_id=request.user,
        defaults={
            'course': 1
        }
    )
    
    if request.method == 'POST':
        form = StudentProfileForm(request.POST, instance=student_profile, user=request.user)
        if form.is_valid():
            try:
                with transaction.atomic():
                    # Update user fields
                    request.user.first_name = form.cleaned_data['first_name']
                    request.user.last_name = form.cleaned_data['last_name']
                    request.user.patronymic = form.cleaned_data['patronymic']
                    request.user.academic_group = form.cleaned_data['academic_group']
                    request.user.save()
                    
                    # Update student profile fields
                    student_profile.course = form.cleaned_data['course']
                    student_profile.additional_email = form.cleaned_data['additional_email']
                    student_profile.phone_number = form.cleaned_data['phone_number']
                    student_profile.save()
                    
                    messages.success(request, "Профіль успішно оновлено")
                    
                    # If it's an AJAX request, return JSON response
                    if request.headers.get('X-Requested-With') == 'XMLHttpRequest':
                        return JsonResponse({
                            'success': True,
                            'message': 'Профіль успішно оновлено',
                            'redirect_url': reverse('profile')
                        })
                    return redirect('profile')
            except Exception as e:
                logger.error(f"Error saving student profile: {str(e)}")
                messages.error(request, f"Помилка при збереженні профілю: {str(e)}")
                if request.headers.get('X-Requested-With') == 'XMLHttpRequest':
                    return JsonResponse({
                        'success': False,
                        'message': f"Помилка при збереженні профілю: {str(e)}"
                    }, status=400)
        else:
            if request.headers.get('X-Requested-With') == 'XMLHttpRequest':
                return JsonResponse({
                    'success': False,
                    'errors': dict(form.errors.items())
                }, status=400)
    else:
        form = StudentProfileForm(instance=student_profile, user=request.user)
    
    return render(request, 'profile/student_edit.html', {
        'form': form,
        'user': request.user
    })

@login_required
def complete_request(request, request_id):
    """
    Complete a request and assign a grade.
    """
    if request.method != "POST":
        return JsonResponse({"success": False, "error": "Invalid method"})

    try:
        req = Request.objects.get(id=request_id)
        
        # Only allow the teacher to complete the request
        if req.teacher_id.teacher_id != request.user:
            return JsonResponse({"success": False, "error": "У вас немає прав для завершення цього запиту"})
            
        # Get the grade from POST data
        grade = request.POST.get("grade")
        if not grade or not grade.isdigit() or int(grade) < 0 or int(grade) > 100:
            return JsonResponse({"success": False, "error": "Будь ласка, введіть оцінку від 0 до 100"})
            
        # Update request status
        req.request_status = "Завершено"
        req.grade = int(grade)
        req.completion_date = timezone.now()
        req.save()
        
        messages.success(request, "Роботу успішно завершено")
        return JsonResponse({"success": True})
        
    except Request.DoesNotExist:
        return JsonResponse({"success": False, "error": "Запит не знайдено"})
    except Exception as e:
        logger.error(f"Error completing request {request_id}: {str(e)}")
        return JsonResponse({"success": False, "error": "Сталася помилка при обробці запиту"})

@login_required
def load_profile_tab(request, tab_name):
    if request.headers.get('X-Requested-With') == 'XMLHttpRequest':
        context = {'user_profile': request.user}
        
        if tab_name == 'active':
            if request.user.role == 'Студент':
                active_requests = Request.objects.filter(
                    student_id=request.user,
                    request_status='Активний'
                ).select_related('teacher_id__teacher_id', 'teacher_theme', 'slot')
            
                # Створюємо словник для файлів
                active_request_files = {}
                for req in active_requests:
                    files = RequestFile.objects.filter(request=req).order_by('-uploaded_at')
                    active_request_files[req.id] = files
                
                context.update({
                    'active_requests': active_requests,
                    'active_request_files': active_request_files
                })
            else:  # Викладач
                active_requests = Request.objects.filter(
                    teacher_id__teacher_id=request.user,
                    request_status='Активний'
                )
                
                active_request_files = {}
                for req in active_requests:
                    files = RequestFile.objects.filter(request=req).order_by('-uploaded_at')
                    active_request_files[req.id] = files
                
                context.update({
                    'active_requests': active_requests,
                    'active_request_files': active_request_files
                })
            
            html = render_to_string('profile/active.html', context, request=request)
            return JsonResponse({'html': html})
            
        elif tab_name == 'requests':
            if request.user.role == 'Викладач':
                # Отримати запити, що очікують на підтвердження та відхилені запити
                pending_requests = Request.objects.filter(
                    teacher_id__teacher_id=request.user,
                    request_status__in=['Очікує', 'Відхилено']
                ).select_related('student_id', 'teacher_id', 'teacher_theme', 'slot')
                
                # Отримати запити, які були прийняті (Активний) або завершені
                accepted_requests = Request.objects.filter(
                    teacher_id__teacher_id=request.user,
                    request_status__in=['Активний', 'Завершено']
                ).select_related('student_id', 'teacher_id', 'teacher_theme', 'slot')
                
                context.update({
                    'pending_requests': pending_requests,
                    'accepted_requests': accepted_requests
                })
            else:
                # Для студента отримуємо всі запити
                sent_requests = Request.objects.filter(
                    student_id=request.user
                ).select_related('teacher_id__teacher_id', 'teacher_theme', 'slot')
                context['sent_requests'] = sent_requests
            
            html = render_to_string('profile/requests.html', context, request=request)
            return JsonResponse({'html': html})
            
        elif tab_name == 'archive':
            if request.user.role == 'Викладач':
                archive_requests = Request.objects.filter(
                    teacher_id__teacher_id=request.user,
                    request_status='Завершено'
                ).select_related('student_id', 'teacher_id', 'teacher_theme', 'slot')
            else:
                archive_requests = Request.objects.filter(
                    student_id=request.user,
                    request_status='Завершено'
                ).select_related('teacher_id__teacher_id', 'teacher_theme', 'slot')
            
            context['archived_requests'] = archive_requests
            html = render_to_string('profile/archive.html', context, request=request)
            return JsonResponse({'html': html})
    
    return JsonResponse({'error': 'Invalid request'}, status=400)

@login_required
def restore_request(request, request_id):
    """
    Restore a rejected request and update its status back to 'Очікує'.
    """
    if request.method == 'POST':
        try:
            req = Request.objects.get(id=request_id)
            
            # Check if the user is the teacher who rejected the request
            if request.user == req.teacher_id.teacher_id:
                # Check if request is in rejected status
                if req.request_status == 'Відхилено':
                    # Update request status back to pending
                    req.request_status = 'Очікує'
                    req.save()
                    
                    messages.success(request, 'Запит успішно відновлено')
                    
                    if request.headers.get('x-requested-with') == 'XMLHttpRequest':
                        return JsonResponse({'success': True})
                    return redirect('profile')
                else:
                    messages.error(request, 'Відновити можна лише відхилені запити')
            else:
                messages.error(request, 'У вас немає прав для відновлення цього запиту')
        except Request.DoesNotExist:
            messages.error(request, 'Запит не знайдено')
        except Exception as e:
            messages.error(request, f'Помилка при відновленні запиту: {str(e)}')
    
    if request.headers.get('x-requested-with') == 'XMLHttpRequest':
        return JsonResponse({'success': False, 'error': 'Помилка при обробці запиту'})
    return redirect('profile')<|MERGE_RESOLUTION|>--- conflicted
+++ resolved
@@ -3,12 +3,9 @@
 from functools import wraps
 from io import BytesIO
 from urllib.parse import urlencode, parse_qs
-<<<<<<< HEAD
+from dotenv import load_dotenv
 import os
-=======
-from dotenv import load_dotenv
-
->>>>>>> cfd1ab71
+
 import requests
 from PIL import Image
 from django.conf import settings

:root {
  --default-font: "Inter", serif;
  --heading-font: "EB Garamond", sans-serif;
  --nav-font: "Inter", sans-serif;

  --background-color: #ffffff;
  --default-color: #212529;
  --heading-color: #535353;
  --accent-color: #465367;
  
  --nav-color: #6a6a6a;
  --nav-hover-color: #465367;
  --stars-color: #535353;
}

body {
  color: var(--default-color);
  background-color: var(--background-color);
  font-family: var(--default-font);
}

a {
  color: var(--accent-color);
  text-decoration: none;
  transition: 0.3s;
}

a:hover {
  color: color-mix(in srgb, var(--accent-color), transparent 25%);
  text-decoration: none;
}

h1, h2, h3, h4, h5, h6 {
  color: var(--heading-color);
  font-family: var(--heading-font);
}

/* .header {
  position: fixed;
  top: 0;
  left: 0;
  width: 100%;
  height: 60px;
  background-color: transparent;
  padding: 10px 20px;
  display: flex;
  justify-content: flex-end;
  z-index: 100;
}

.header-container {
  display: flex;
  align-items: center;
  justify-content: flex-end;
  padding-right: 20px;
  position: relative;
}

.navmenu {
  margin: 0;
  display: flex;
  align-items: center;
} */

.navmenu ul {
  display: flex;
  flex-direction: row;
  gap: 15px;
  margin: 0;
  padding: 0;
  list-style: none;
}

.navmenu img {
  width: 24px;
  height: 24px;
  object-fit: contain;
  padding: 4px;
}

.navmenu a {
  display: flex;
  align-items: center;
  justify-content: center;
  width: 50%;
  height: 50%;
}



.navmenu a:hover img {
  transform: scale(1.1);
}

.navmenu li:hover {
  border-bottom: none;
  background-color: rgba(70, 83, 103, 0.1);
}

.notification-dropdown {
  display: none;
  position: absolute;
  top: 4rem; 
  right: 7rem;
  background: #fff;
  z-index: 101;
  box-shadow: 0 0 0 1px #0378ec;
  border-radius: 1%;
  width: 18rem;
  max-height: 20rem;
  min-height: 4.8rem; 
  opacity: 0; 
  transform: translateY(-10px); 
  transition: transform 0.3s ease;
  align-items: center;
  padding: 0.5rem;
  overflow-y: auto;
  text-align: center; 
}

.nt-message {
  padding: 0.5rem;
  margin-bottom: 0.3rem; 
  text-align: left;
  width: 95%; 
}

.nt-message p {
  margin: 0;
  padding: 0;
  font-family: var(--default-font);
  font-size: 1.2rem;
  color: var(--default-color);
  word-wrap: break-word; 
  white-space: normal; 
  overflow-wrap: break-word; 
  line-height: 1.4; 
}

.notification-dropdown.show {
  display: block;
  opacity: 1;
  transform: translateY(0);
}

.no-notifications {
  display: flex;
  align-items: center;
  justify-content: center;
  color: #a3a3a3;
  font-family: var(--default-font);
  font-size: 1.2rem;
  text-align: left;
  margin-left: 0.2rem;
}

.dropdown-divider {
  border-bottom: 1px solid #ddd;
  margin: 0.25rem 0;
  width: 100%;
}

@media (min-width: 1200px) {
  .navmenu ul {
    display: flex;
    align-items: center;
    margin: 0;
    padding: 0;
  }

  .navmenu li {
    position: relative;
    padding: 10px 0;
  }

  .navmenu a {
    color: var(--nav-color);
    padding: 10px 15px;
    font-size: 16px;
    font-weight: 500;
    font-family: var(--nav-font);
    transition: 0.3s;
  }

  .navmenu a:hover,
  .navmenu .active {
    color: var(--nav-hover-color);
  }
}
.search-section {
  margin-left: 165px;
  margin-top: 80px;
  padding: 20px;
  background: white;
  position: absolute;
  top: 0; 
  
  
}

.search-section h1 {
  color: #000;
  margin-bottom: 15px;
  font-size: 34px;
  margin-left: 25px;

}

.search-container {
  display: flex;
  align-items: center;
  gap: 10px;
<<<<<<< HEAD
  width: 165%;
  height: 100%;
=======
  width: 100%;
  height: 50px;
>>>>>>> af47ca53
  margin: 0 auto;
  padding: 0 20px;
  position: relative;
}

.search-button {
  border: none;
  background: none;
}

.search-button img {
  position: absolute;
  left: 2.5rem;
  top: 50%;
  transform: translateY(-50%);
  width: 1.7rem;  /* фіксована ширина */
  height: 1.7rem;
}

.form-searching {
  flex: 1;
  padding: 10px 15px;
  padding-left: 60px; 
  border: 1px solid #ddd;
  border-radius: 25px;
  font-size: 20px;
  width: 100%;
  height: 30px;
  background-color: #ececec;
}

.filter-panel {
  position: absolute;
  left: 0;
  top: 8rem;
  width: 15%;
  height: 51rem;
  background: white;
  box-shadow: 2px 0 5px rgba(0,0,0,0.05);
  transition: left 0.3s ease;
  z-index: 1000;
  border-radius: 2%;
  border: 1px solid #e0e0e0;
}

.filter-header {
  padding: 0 20px;
  display: flex;
  justify-content: space-between;
  align-items: center;
}

.filter-header h3{
  font-family: var(--default-font);
  color: #050505;
  font-size: 20px;
}
.filter-header img {
  width: 8%;
  height: 8%;
}

.filter-content {
  padding: 0 20px;
}
.devider {
  border: none;  
  border-bottom: 1px solid #a3a3a3;
  margin: 1rem 0;
  opacity: 0.25;  
}
.filter-content label {
  display: flex;
  justify-content: space-between;
  align-items: center;
  margin-bottom: 0.5rem;
  width: 100%;
  font-family: var(--default-font);
  color: #3f3e3e;

}

.filter-content .form-checkbox {
  display: flex;
  flex-direction: column;
  justify-content: space-between;
  align-items: left;
  gap: 0.5rem;
}

.filter-content .form-checkbox input[type="checkbox"] {
  order: 2;
  margin-left: auto;
}

.range-container {
  display: flex;
  flex-direction: row;
  align-items: center;
  justify-content: space-between;
  width: 100%;
  margin: 1rem 0;
}

.filter-content input[type="range"] {
  width: 60%;
  height: 8px;
  border-radius: 5px;
  background: #e0e0e0;
  outline: none;
}

.range-value {
  min-width: 2rem;
  padding: 0.25rem 0.5rem;
  background: #ffffff;
  border-radius: 4px;
  text-align: center;
  font-family: var(--default-font);
  color: #3f3e3e;
  margin-left: 1rem;
}
.checkbox-wrapper {
  display: flex;
  justify-content: space-between;
  align-items: center;
  width: 100%;
  margin-bottom: 0.5rem;
}
.option-label{
  font-family: var(--default-font);
  color: #050505;
  margin-bottom: 1.5rem;
  font-size: 20px;
}
.filter-button {
  background-color: #0378ec;
  color: #fff;
  border: none;
  padding: 12px 24px; 
  border-radius: 8px;
  cursor: pointer;
  display: block;
  margin: 26px auto; 
  width: 100%;
  height: 10%;
  font-size: 18px;
  font-family: var(--default-font);
  transition: background-color 0.3s ease;
  }

  .filter-button:hover {
    background-color: #0256af;
  }

.no-results {
  padding: 8px;
  border-radius: 4px;
  box-shadow: 0 1px 2px rgba(0,0,0,0.05);
  margin-top: 5rem;
  margin-left: 25rem;
}
.no-results h2 {
  color: #050505;
  font-size: 28px;
  font-family: var(--default-font);
  text-align: center;
}

.main {
  padding: 20px;
  margin-left: 80px;
  display: flex;
  flex-direction: column;
  gap: 5px;
  margin-top: 200px;
}

.teacher-info {
<<<<<<< HEAD
  width: 108%;
  padding: 25px;
  background-color: #ffffff;
  box-shadow: 0 5px 15px rgba(0, 0, 0, 0.08);
  margin-bottom: 10px; /* Reduced from default to 10px */
  margin-left: 205px;
  margin-top: 35px; 
=======
  padding: 25px;
  background-color: #ffffff;
  box-shadow: 0 5px 15px rgba(0, 0, 0, 0.08);
  margin-bottom: 20px;
  margin-left: 200px;
>>>>>>> af47ca53
  transition: all 0.3s ease;
  border-radius: 15px;
}

.teacher-card {
  display: flex;
  flex-direction: row; 
  gap: 20px;
  align-items: stretch; 
  cursor: pointer;
}


.photo-container {
  width: 12%;
  flex-shrink: 0; 
}

.teacher-photo {
  width: 100%;
  height: 80%;
  border-radius: 100%;
}

.teacher-details {
  flex: 1; 
  display: flex;
  flex-direction: column;
  justify-content: center;
  gap: 10px; 
}

.teacher-details h3,
.teacher-details h2 {
  margin: 0;
  padding: 2px 0;
  font-family: var(--default-font);
}

.teacher-details p{
  margin: 0;
  padding: 2px 0;
  font-family: var(--default-font);
  font-size: 18px;
  color: #a3a3a3;
}
.teacher-details ul {
  margin: 5px 0;
  padding-left: 20px;
  font-family: var(--default-font);
}

.teacher-details ul {
  margin: 5px 0;
  padding-left: 20px;
  list-style: none;
  font-family: var(--default-font); 
}

.teacher-details li {
  margin: 2px 0;
}

.teacher-photo img {
  width: 100%;
  height: 150px;
  object-fit: cover;
  border-radius: 50%; 
}

.teacher-info:hover {
  box-shadow: 0 10px 25px rgba(0, 0, 0, 0.2);
  transform: translateY(-5px);
}

.teacher-card .single-slot {
  color: #2c3e50;
  font-size: 16px;
  width: 8%;
  display: flex;
  justify-content: space-between;
}

.teacher-card .multiple-slots {
  width: 50%;
  margin-top: 8px;
}

.teacher-card .multiple-slots ul {
  width: 30%;
}

.teacher-card .multiple-slots li {
  width: 50%;
}

.single-slot {
  color: #2c3e50;
  font-size: 16px;
  width: 8%;
  display: flex;
  justify-content: space-between;
}

.single-slot strong {
  color: #2c3e50;
  margin-right: 8px;
}

p.single-slot {
  color: #2c3e50;
  font-weight: 500;
  margin-bottom: 8px;
}

.multiple-slots {
  margin-top: 8px;
}

.multiple-slots p {
  color: #2c3e50;
  font-weight: 500;
  margin-bottom: 8px;
}

.multiple-slots ul {
  list-style: none;
  padding: 0;
  margin: 0;
}

.multiple-slots li {
  display: flex;
  justify-content: space-between;
  align-items: center;
  padding: 6px 10px;
  margin: 4px 0;
  border-radius: 4px;
  box-shadow: 0 1px 2px rgba(0,0,0,0.07);
}

.multiple-slots li strong {
  color: #2c3e50;
}

.no-slots {
  color: #a3a3a3;
  font-family: var(--default-font);
  padding: 8px;
  border-radius: 4px;
  box-shadow: 0 1px 2px rgba(0,0,0,0.07);
  text-align: left;
}

@media (max-width: 768px) {
  .teacher-card {
    flex-direction: column;
    align-items: center;
    text-align: center;
  }
}

.card-right-side {
  width: 5%; 
  margin: -25px -25px -25px 0; 
}

.modal-button {
  background-color: #0378ec;
  color: #fff;
  font-size: 16px;
  border: none;
  width: 100%;
  height: 100%;
  cursor: pointer;
  border-top-right-radius: 15px;
  border-bottom-right-radius: 15px;
  transition: background-color 0.3s ease;
}

.modal-button:hover {
  background-color: #0256af;
}

.modal-button .arrow-icon {
  font-size: 46px; 
  font-weight: 300; 
  color: #fff;
}

.modal {
  border: none;
  border-radius: 8px;
  padding: 0;
  width: 50%;
  min-height: 400px;
  background: #fff;
  box-shadow: 0 4px 12px rgba(0, 0, 0, 0.15);
}
/* form.html */
.modal .info-request-section {
  display: flex;
  flex-direction: row;
  margin: 0;
  height: 100%;
  min-height: 400px;
}

.modal .left-container {
  width: 50%;
  padding: 32px;
  display: flex;
  flex-direction: column;
  align-items: center;
  border-right: 1px solid #e0e0e0;
  box-shadow: 4px 0 4px -4px rgba(0, 0, 0, 0.1);
}

.modal .right-container {
  width: 50%;
  padding: 32px;
  display: flex;
  flex-direction: column;
  align-items: center;
}

.modal-backdrop {
  position: absolute;
  top: 16px;
  right: 16px;
  z-index: 1000;
}

.modal .single-slot {
  color: #2c3e50;
  font-size: 16px;
  width: 100%;
  display: flex;
  justify-content: space-between;
  padding: 6px 10px;
}

.modal .multiple-slots {
  width: 70%;
  margin-top: 8px;
  text-align: center;
  
}

.modal .multiple-slots ul {
  display: grid;
  grid-template-columns: repeat(2, 1fr); 
  gap: 10px; 
  list-style: none;
  padding: 0;
}

.modal .multiple-slots li {
  width: 48%;
  padding: 6px 10px;
  margin: 4px 0;
}

.modal .no-slots {
  width: 100%;
  text-align: center;
}

.left-container img {
  width: 50%;
  height: 40%;
  border-radius: 50%;
  object-fit: cover;
  margin-bottom: 8px; 
}

.left-container h2 {
  margin-bottom: 8px;
  font-family: var(--heading-font);
}

p.position {
  color: #a3a3a3;
  margin-bottom: 8px;
  font-size: 20px;
  font-family: var(--default-font);
}

.left-container h3 {
  color: #063f77;
  margin-bottom: 4px;
  font-size: 20px;
  font-family: var(--default-font);
  text-align: center;

}

.submit-btn {
  background-color: #0378ec;
  color: #fff;
  border: none;
  padding: 12px 24px; 
  border-radius: 8px;
  cursor: pointer;
  display: block;
  margin: 16px auto; 
  width: 50%;
  height: 10%;
  font-size: 18px;
  font-family: var(--default-font);
  transition: background-color 0.3s ease;
}

.submit-btn:hover {
  background-color: #0256af;
}

.submit-btn:disabled {
  background-color: #99b8e6;
  cursor: not-allowed;
}

.form-input {
  width: 90%;
  padding: 10px; 
  border: 1px solid #ccc;
  border-radius: 8px;
  margin-bottom: 4px;
  font-size: 16px;
  box-shadow: 0 2px 4px rgba(0, 0, 0, 0.05);
  transition: box-shadow 0.2s ease-in-out;
}

.add-theme-container {
  position: relative;
  margin-top: 0;
}

.input-add {
  display: flex;
  align-items: center;
  position: relative;
  width: 100%;
}

.input-add input { 
  padding-right: 30px;
}

.add-theme {
  background: none;
  border: none;
  cursor: pointer;
  padding: 0;
  width: 5%;
  height: 5%;
  display: flex;
  align-items: center;
  justify-content: center;
  color: #a3a3a3;
  margin-left: -30px;
  margin-bottom: 7px;
}

.add-icon {
  width: 100%;
  height: 100%;
  transition: transform 0.2s ease-in-out;
}

.add-theme:hover .add-icon {
  transform: scale(1.2);
}


.theme-list {
  list-style-type: none;
  padding: 0;
  margin-top: 0;
  margin-bottom: 0.125rem;
}

.theme-item {
  padding: 0.625rem;
  display: flex;
  width: 50%;
  white-space: nowrap;
  overflow: hidden;
  text-overflow: ellipsis;
  height: 0.625rem;
  align-items: center;
  justify-content: space-between;
  border: 1px solid #ccc;
  border-radius: 8px;
  margin-bottom: 0.5rem;
  box-shadow: 0 2px 4px rgba(0, 0, 0, 0.05);
  transition: box-shadow 0.2s ease-in-out;
}

.theme-item:hover {
  box-shadow: 0 2px 8px rgba(0, 0, 0, 0.1);
}

.remove-theme {
  background: none;
  border: none;
  color: #a3a3a3;
  cursor: pointer;
  font-size: 1.625rem;
  line-height: 1;
  transition: color 0.3s ease-in-out;
}

.remove-theme:hover {
  transform: scale(1.1);
}

.dropdown {
  position: relative;
  margin-bottom: 0;
}

.dropdown-input {
  display: flex;
  align-items: center;
  position: relative;
  width: 100%;
}

.dropdown-input  input { 
  padding-right: 1.875rem;
}

.dropdown-toggle {
  background: none;
  border: none;
  cursor: pointer;
  padding: 0;
  width: 4%;
  height: 4%;
  display: flex;
  color: #a3a3a3;
  margin-left: -1.875rem;
  margin-bottom: 0.438rem;
}

.dropdown-icon {
  width: 100%;
  height: 100%;
  transition: transform 0.2s ease-in-out;
}

.dropdown-toggle:hover .dropdown-icon {
  transform: scale(1.2);
}

.dropdown-menu {
  display: none;
  position: absolute;
  margin-top: -0.938rem;
  left: 0;
  width: 100%;
  border: 1px solid #ccc;
  border-radius: 8px;
  box-shadow: 0 2px 4px rgba(0, 0, 0, 0.05);
  background-color: white;
  max-height: 12.5rem;
  overflow-y: auto;
  z-index: 1000;
}

.dropdown-item {
  padding: 0.625rem;
  font-size: 1rem;
  cursor: pointer;
}

.dropdown-item:hover {
  background-color: #f1f1f1;
}

.form-textarea {
  width: 95%;
  padding: 0.625rem;
  border: 1px solid #ccc;
  border-radius: 0.5rem;
  margin-bottom: 0.25rem;
  margin-top: 0.25rem;
  font-size: 1rem;
  font-family: var(--default-font);
  height: 100px;
  min-height: 4.688rem;
  box-shadow: 0 2px 4px rgba(0, 0, 0, 0.05);
  transition: box-shadow 0.2s ease-in-out;
}

.form-input::placeholder,
.form-textarea::placeholder {
    color: #a3a3a3;
    font: 0.875rem var(--default-font);
}

.form-input:focus,
.form-textarea:focus,
.form-select:focus {
    box-shadow: 0 2px 8px rgba(0, 0, 0, 0.1);
    outline: none;
}

label[for="id_teacher_themes"],
label[for="id_student_themes"] {
    display: block;
    font-size: 0.938rem;
    font-family: var(--default-font);
    font-weight: 500;
    color: #063f77;
    margin-bottom: 0.5rem;
    letter-spacing: 0.25px;
    text-align: left;
    text-transform: none;
}

.right-container p {
  color:  #a3a3a3;
  margin: 0 0;
  font-size: 1rem;
  text-align: center;
  font-family: var(--default-font);
}

.textera-capacity p{
  color: #a3a3a3;
  margin-bottom: 0px;
  margin-top: 0px;
  font-size: 1rem;
  font-family: var(--default-font);
  text-align: right;
  margin-left: auto;

}

.close-modal {
  background: none; /* New background */
  border: none;
  cursor: pointer;
  position: absolute;
  top: 0.75rem;
  left: 0.875rem;
  font-size: 1.375rem;
  width: 1.5%;
  height: 3.5%;
  color: #a3a3a3;
  transition: background-color 0.3s ease-in-out, color 0.3s ease-in-out;
  padding: 8px;
  border-radius: 4px;

}

.close-modal:hover {
  transform: scale(1.1);
  background-color: #f0f0f0;
}

/* messages */
.success-popup {
  position: fixed; /* Position fixed at the top of the viewport */
  top: 1.25rem; /* Distance from the top of the page */
  left: 50%; /* Center horizontally */
  transform: translateX(-50%); /* Center horizontally */
  background-color: white; /* White background */
  padding: 1rem; /* More spacious padding */
  border-radius: 12px; /* Slightly more rounded corners */
  border:  3px solid #6FCF97; /* Green border by default */
  box-shadow: none; /* Softer, expensive-looking shadow */
  z-index: 1000; /* Ensure it stays on top */
  text-align: center;
  animation: fadeIn 0.5s ease-in-out; /* Smooth fade-in animation */
  display: flex;
  max-width: 25rem;
  width: 100%;
  align-items: center;
}

.success-icon {
  width: 2.8rem; /* Adjust size */
  height: 2.8rem;
  margin-right: 10px; /* Space between icon and text */
}

.popup-content {
  text-align: start;
}

.popup-title {
  font-size: 1rem; /* Larger title for emphasis */
  font-weight: 700; /* Slightly heavier font for premium feel */
  color: #333; /* Darker text color */
  margin-bottom: 0.313rem;
  margin: 0; /* Small margin below the title */
}

.popup-text {
  font-size: 0.875rem; /* Smaller text for additional information */
  color: #333; /* Darker text color */
  margin: 0.25rem 0 0; /* Small margin below the text */
}

/* Style for the close button */
.toast-close {
  position: absolute;
  top: 0.5rem;
  right: 0.5rem;
  font-size: 1rem;
  cursor: pointer;
  color: #333; 
  border: 1px solid #ccc; 
  background: white;
  width: 1.5rem;
  height: 1.5rem;
  display: flex;
  align-items: center;
  justify-content: center;
  transition: all 0.2s ease-in-out;
}

.toast-close:hover {
  color: #111;
  transform: scale(1.1);
}
/* Error Message Styling */
.success-popup.error {
  border-color: #EB5757; /* Red border for errors */
}
  
    /* Animation for Popup */
    @keyframes fadeIn {
      from {
        opacity: 0;
        transform: translateX(-50%) translateY(-20px);
      }
      to {
        opacity: 1;
        transform: translateX(-50%) translateY(0);
      }
    }

  .error-message {
      color: #dc3545;
      font-size: 0.875rem;
      margin-top: 0.25rem;
      padding: 0.375rem 0;
      display: block;
  }
  
  .error-container {
      margin-bottom: 1rem;
  }
  
  .error-container .error-message {
      background-color: #fff3f3;
      border-left: 3px solid #dc3545;
      padding: 0.5rem 1rem;
      margin-bottom: 0.5rem;
      border-radius: 0 4px 4px 0;
  }
  
  /* Style for form inputs with errors */
  input.error, 
  textarea.error,
  .dropdown-input.error {
      border-color: #dc3545;
      background-color: #fff8f8;
  }
  
  /* Animation for error messages */
  @keyframes shake {
      0%, 100% { transform: translateX(0); }
      10%, 30%, 50%, 70%, 90% { transform: translateX(-2px); }
      20%, 40%, 60%, 80% { transform: translateX(2px); }
  }
  
  .error-message {
      animation: shake 0.5s ease-in-out;
  }<|MERGE_RESOLUTION|>--- conflicted
+++ resolved
@@ -17,185 +17,18 @@
   color: var(--default-color);
   background-color: var(--background-color);
   font-family: var(--default-font);
-}
-
-a {
-  color: var(--accent-color);
-  text-decoration: none;
-  transition: 0.3s;
-}
-
-a:hover {
-  color: color-mix(in srgb, var(--accent-color), transparent 25%);
-  text-decoration: none;
-}
-
-h1, h2, h3, h4, h5, h6 {
-  color: var(--heading-color);
-  font-family: var(--heading-font);
-}
-
-/* .header {
-  position: fixed;
-  top: 0;
-  left: 0;
-  width: 100%;
-  height: 60px;
-  background-color: transparent;
-  padding: 10px 20px;
-  display: flex;
-  justify-content: flex-end;
-  z-index: 100;
-}
-
-.header-container {
-  display: flex;
-  align-items: center;
-  justify-content: flex-end;
-  padding-right: 20px;
-  position: relative;
-}
-
-.navmenu {
-  margin: 0;
-  display: flex;
-  align-items: center;
-} */
-
-.navmenu ul {
-  display: flex;
-  flex-direction: row;
-  gap: 15px;
-  margin: 0;
+  margin-top: 0;
   padding: 0;
-  list-style: none;
-}
-
-.navmenu img {
-  width: 24px;
-  height: 24px;
-  object-fit: contain;
-  padding: 4px;
-}
-
-.navmenu a {
-  display: flex;
-  align-items: center;
-  justify-content: center;
-  width: 50%;
-  height: 50%;
-}
-
-
-
-.navmenu a:hover img {
-  transform: scale(1.1);
-}
-
-.navmenu li:hover {
-  border-bottom: none;
-  background-color: rgba(70, 83, 103, 0.1);
-}
-
-.notification-dropdown {
-  display: none;
-  position: absolute;
-  top: 4rem; 
-  right: 7rem;
-  background: #fff;
-  z-index: 101;
-  box-shadow: 0 0 0 1px #0378ec;
-  border-radius: 1%;
-  width: 18rem;
-  max-height: 20rem;
-  min-height: 4.8rem; 
-  opacity: 0; 
-  transform: translateY(-10px); 
-  transition: transform 0.3s ease;
-  align-items: center;
-  padding: 0.5rem;
-  overflow-y: auto;
-  text-align: center; 
-}
-
-.nt-message {
-  padding: 0.5rem;
-  margin-bottom: 0.3rem; 
-  text-align: left;
-  width: 95%; 
-}
-
-.nt-message p {
-  margin: 0;
-  padding: 0;
-  font-family: var(--default-font);
-  font-size: 1.2rem;
-  color: var(--default-color);
-  word-wrap: break-word; 
-  white-space: normal; 
-  overflow-wrap: break-word; 
-  line-height: 1.4; 
-}
-
-.notification-dropdown.show {
-  display: block;
-  opacity: 1;
-  transform: translateY(0);
-}
-
-.no-notifications {
-  display: flex;
-  align-items: center;
-  justify-content: center;
-  color: #a3a3a3;
-  font-family: var(--default-font);
-  font-size: 1.2rem;
-  text-align: left;
-  margin-left: 0.2rem;
-}
-
-.dropdown-divider {
-  border-bottom: 1px solid #ddd;
-  margin: 0.25rem 0;
-  width: 100%;
-}
-
-@media (min-width: 1200px) {
-  .navmenu ul {
-    display: flex;
-    align-items: center;
-    margin: 0;
-    padding: 0;
-  }
-
-  .navmenu li {
-    position: relative;
-    padding: 10px 0;
-  }
-
-  .navmenu a {
-    color: var(--nav-color);
-    padding: 10px 15px;
-    font-size: 16px;
-    font-weight: 500;
-    font-family: var(--nav-font);
-    transition: 0.3s;
-  }
-
-  .navmenu a:hover,
-  .navmenu .active {
-    color: var(--nav-hover-color);
-  }
-}
+}
+
 .search-section {
   margin-left: 165px;
   margin-top: 80px;
   padding: 20px;
   background: white;
   position: absolute;
-  top: 0; 
-  
-  
+  top: 0;
+  z-index: -1; 
 }
 
 .search-section h1 {
@@ -210,13 +43,8 @@
   display: flex;
   align-items: center;
   gap: 10px;
-<<<<<<< HEAD
   width: 165%;
   height: 100%;
-=======
-  width: 100%;
-  height: 50px;
->>>>>>> af47ca53
   margin: 0 auto;
   padding: 0 20px;
   position: relative;
@@ -396,21 +224,11 @@
 }
 
 .teacher-info {
-<<<<<<< HEAD
-  width: 108%;
-  padding: 25px;
-  background-color: #ffffff;
-  box-shadow: 0 5px 15px rgba(0, 0, 0, 0.08);
-  margin-bottom: 10px; /* Reduced from default to 10px */
-  margin-left: 205px;
-  margin-top: 35px; 
-=======
   padding: 25px;
   background-color: #ffffff;
   box-shadow: 0 5px 15px rgba(0, 0, 0, 0.08);
   margin-bottom: 20px;
   margin-left: 200px;
->>>>>>> af47ca53
   transition: all 0.3s ease;
   border-radius: 15px;
 }
@@ -1034,6 +852,7 @@
   align-items: center;
   justify-content: center;
   transition: all 0.2s ease-in-out;
+  z-index: 1001;
 }
 
 .toast-close:hover {

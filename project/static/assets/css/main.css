@import url('https://fonts.googleapis.com/css2?family=Inter:ital,opsz,wght@0,14..32,100..900;1,14..32,100..900&display=swap');

:root {
  --default-font: "Inter", serif;
  --heading-font: "Inter", serif;
  --nav-font: "Inter", serif;
  --font-weight-light: 800;

  --background-color: #ffffff;
  --default-color: #212529;
  --heading-color: #535353;
  --accent-color: #465367;
  
  --nav-color: #6a6a6a;
  --nav-hover-color: #465367;
  --stars-color: #535353;
}

body {
  color: var(--default-color);
  background-color: var(--background-color);
  font-family: var(--default-font);
  height: 100%;
  margin: 0;
  padding: 0;
  font-weight: var(--font-weight-light);
}

html {
  height: 100%;
  margin: 0;
  padding: 0;
}

a {
  color: var(--accent-color);
  text-decoration: none;
  transition: 0.3s;
}

a:hover {
  color: color-mix(in srgb, var(--accent-color), transparent 25%);
  text-decoration: none;
}

h1, h2, h3, h4, h5, h6 {
  color: var(--heading-color);
  font-family: var(--heading-font);
}

<<<<<<< HEAD
=======
/* .header {
  position: fixed;
  top: 0;
  left: 0;
  width: 100%;
  height: 60px;
  background-color: transparent;
  padding: 10px 20px;
  display: flex;
  justify-content: flex-end;
  z-index: 100;
}

.header-container {
  display: flex;
  align-items: center;
  justify-content: flex-end;
  padding-right: 20px;
}

>>>>>>> af47ca53
.navmenu {
  margin: 0;
  display: flex;
  align-items: center;
} */

.navmenu ul {
  display: flex;
  flex-direction: row;
  gap: 0.9375rem; /* 15px */
  margin: 0;
  padding: 0;
  list-style: none;
}

.navmenu img {
  width: 1.5rem; /* 24px */
  height: 1.5rem; /* 24px */
  object-fit: contain;
  padding: 0.25rem; /* 4px */
}

.navmenu a {
  display: flex;
  align-items: center;
  justify-content: center;
  width: 50%;
  height: 50%;
}

.navmenu li {
  width: 100%;
  text-align: center;
  border-bottom: none;
  list-style-type: none;
}

.navmenu a:hover img {
  transform: scale(1.1);
}

.navmenu li:hover {
  border-bottom: none;
  background-color: rgba(70, 83, 103, 0.1);
}

@media (min-width: 1200px) {
  .navmenu ul {
    display: flex;
    align-items: center;
    margin: 0;
    padding: 0;
  }

  .navmenu li {
    position: relative;
    padding: 0.625rem 0; /* 10px 0 */
  }

  .navmenu a {
    color: var(--nav-color);
    padding: 0.625rem 0.9375rem; /* 10px 15px */
    font-size: 1rem; /* 16px */
    font-weight: 500;
    font-family: var(--nav-font);
    transition: 0.3s;
  }

  .navmenu a:hover,
  .navmenu .active {
    color: var(--nav-hover-color);
  }
}

/* Main search section container */
.search-section {
  display: flex;
  flex-direction: column;
  /* align-items: center; */
  /* padding: 1.5rem;
  margin: 2rem auto; */
  width: 100%;
  z-index: 100;
  border-radius: 0.75rem;
  text-align: left;
}

/* Heading styles */
.search-section h1 {
  color: #1a1a1a;
  font-size: 1.75rem;
  font-weight: 700;
  margin-bottom: 1rem;
  text-align:left;
}

/* Search container using flexbox */
.search-container {
  display: flex;
  align-items: center;
<<<<<<< HEAD
  position: relative;
  width: 100%;
=======
  gap: 10px;
  width: 100%;
  height: 50px;
  margin: 0 auto;
  padding: 0 20px;
>>>>>>> af47ca53
}

/* Input field styling */
.form-searching {
  flex-grow: 1;
  padding: 0.75rem 1rem;
  padding-left: 3rem; /* Space for the search icon */
  border: none;
  box-shadow: 0 2px 5px rgba(0, 0, 0, 0.1);
  border-radius: 2rem;
  font-size: 1rem;
  width: 100%;
  background-color: #F3F5F7;
  outline: none;
  transition: border-color 0.3s ease-in-out;
}

.form-searching:focus {
  border-color: #007bff;
}

/* Search button positioned within the input */
.search-button {
  background: none;
  border: none;
  position: absolute;
  left: 1rem;
  display: flex;
  align-items: center;
  justify-content: center;
  cursor: pointer;
}

.search-button img {
  width: 1.5rem;
  height: 1.5rem;
  opacity: 0.6;
  transition: opacity 0.3s ease-in-out;
}

.search-button:hover img {
  opacity: 1;
}

/* Responsive adjustments */
@media (max-width: 992px) {
  .search-section {
    max-width: 100%;
    padding: 1.25rem;
  }
  
  .search-section h1 {
    font-size: 1.5rem;
  }
  
  .form-searching {
    font-size: 0.95rem;
    padding: 0.65rem 0.75rem;
    padding-left: 2.75rem;
  }
  
  .search-button img {
    width: 1.3rem;
    height: 1.3rem;
  }
}

@media (max-width: 576px) {
  .search-section {
    padding: 1rem;
    margin: 1rem auto;
  }
  
  .search-section h1 {
    font-size: 1.25rem;
  }
  
  .form-searching {
    font-size: 0.85rem;
    padding: 0.5rem 0.75rem;
    padding-left: 2.5rem;
  }
  
  .search-button img {
    width: 1.2rem;
    height: 1.2rem;
  }
}
.filter-section {
  position: sticky;
  top: 1rem; /* Фіксуємо панель відносно верху */
  left: 1rem;
  height: calc(100vh - 8rem); /* Висота рівно на весь екран мінус верхній відступ */
  width: 20%;
  background: #fff;
  box-shadow: 0 2px 5px rgba(0, 0, 0, 0.1);
  border-radius: 1.5rem;
  border: 1px solid #e0e0e0;
  z-index: 1000;
  overflow-y: auto; /* Додає прокрутку всередині */
  transition: transform 0.3s ease;
  margin: 20px 10px 20px 10px;
  padding: 0.5rem;
}


@media (max-width: 768px) {
  .filter-section {
    top: 6rem;
    left: 50%;
    transform: translateX(-50%);
    width: 90%;
  }
}

.filter-panel {
  position: absolute;
  left: 0;
  top: 8rem;
  width: 15%;
  height: 51rem;
  background: white;
  box-shadow: 0.125rem 0 0.3125rem rgba(0,0,0,0.05); /* 2px 0 5px */
  transition: left 0.3s ease;
  z-index: 1000;
  border-radius: 2%;
  border: 0.0625rem solid #e0e0e0; /* 1px */
}

.filter-header {
  padding: 1rem;
  display: flex;
  justify-content: space-between;
  align-items: center;
  padding-bottom: 0.2rem;
}

.filter-header h3{
  font-family: var(--default-font);
  color: #050505;
  font-size: 1.5rem;
  margin: 0;
}
.filter-header img {
  width: 1.5rem;
  height: 1.5rem;
}

.filter-content {
  padding: 1rem;
}
.devider {
  border: none;
  border-bottom: 1px solid #a3a3a3;
  margin: 1rem 0;
  opacity: 0.25;
}

.divider {
  border: 0.1px solid rgba(0, 0, 0, 0.1)
}

.filter-content label {
  display: flex;
  align-items: center;
  margin-bottom: 0.5rem;
  font-family: var(--default-font);
  color: #3f3e3e;
  font-size: 1rem;
}

.filter-content .form-checkbox {
  display: flex;
  flex-direction: column;
  gap: 0.5rem;
  text-align: left;
  font-weight: 400;
}
/* 
.filter-content .form-checkbox input[type="checkbox"] {
  margin-left: auto;
} */

.range-container {
  display: flex;
  align-items: center;
  justify-content: space-between;
  width: 100%;
  margin: 1rem 0;
  position: relative; /* Needed if you plan to absolutely position any child elements */
  flex-wrap: wrap;
}

.filter-content input[type="range"] {
  flex: 1;
  margin-right: 1rem;
  height: 0.5rem;
  border-radius: 0.3125rem;
  background: #e0e0e0;
  outline: none;
}

.range-value {
  min-width: 2rem;
  padding: 0.25rem 0.5rem;
  background: #fff;
  border: 1px solid #e0e0e0;
  border-radius: 0.25rem;
  text-align: center;
  font-family: var(--default-font);
  color: #3f3e3e;
  font-weight: 400;
  overflow: hidden;        /* Prevent overflow */
  text-overflow: ellipsis; /* Display ellipsis when text is too long */
  white-space: nowrap;     /* Keep text in a single line */
}

/* MEDIA QUERIES FOR SMALLER SCREENS */
@media (max-width: 768px) {
  /* Option 1: Allow the container to wrap so elements stack vertically */
  .range-container {
    flex-wrap: wrap;
    align-items: flex-start; /* or center, if you prefer */
  }

  /* Make the range input take full width on smaller screens */
  .filter-content input[type="range"] {
    width: 100%;
    margin-right: 0;
    margin-bottom: 0.5rem;
  }

  /* Let the value container shrink or wrap below the range */
  .range-value {
    margin-top: 0.5rem;
    max-width: 100%;    /* Prevent overflow in the container */
    font-size: 0.9rem;  /* Slightly smaller text for smaller screens */
  }
}

@media (max-width: 480px) {
  /* Option 2: Make the text even smaller or adjust further if needed */
  .range-value {
    font-size: 0.8rem;
  }
}

@media (max-width: 1240px) {
  .range-value {
    margin-top: 0.5rem; 
  }
} 


.checkbox-wrapper {
  display: flex;
  justify-content: space-between;
  align-items: center;
  width: 100%;
  margin-top: 1.5rem;
}

.checkbox-text {
  font-weight: 400;
}

.option-label{
  font-family: var(--default-font);
  color: #050505;
  margin-bottom: 1.5rem;
  font-size: 1.25rem; /* 20px */
}
.filter-button {
  background-color: #0378ec;
  color: #fff;
  border: none;
  padding: 0.75rem 1.5rem;
  border-radius: 0.5rem;
  cursor: pointer;
  display: block;
  width: 100%;
  font-size: 1.125rem;
  font-family: var(--default-font);
  transition: background-color 0.3s ease;
  margin-top: 1rem;
}

.filter-button:hover {
  background-color: #0256af;
}

.no-results {
  padding: 0.5rem; /* 8px */
  border-radius: 0.25rem; /* 4px */
  margin-top: 5rem;
}
.no-results h2 {
  color: #050505;
  font-size: 1.75rem; /* 28px */
  font-family: var(--default-font);
  text-align: center;
  margin: 1rem;
}

.main {
<<<<<<< HEAD
=======
  padding: 20px;
  margin-left: 80px;
>>>>>>> af47ca53
  display: flex;
  align-items: center;
  width: 100%;
  height: 100%;
}

.main-container {
  display: flex;
  flex-direction: row;
  box-sizing: border-box;
  margin: 0;
  padding: 0;
  width: 100%;
  display: flex;
  align-items: flex-start; /* aligns items at the top */
  height: 100%;
}

.content-section {
  flex: 1; /* takes up the remaining space */
  height: 100%;
  margin: 20px 5% 20px 1%;
}

.teacher-info {
<<<<<<< HEAD
  width: 100%;
  padding: 1rem; /* 25px */
  background-color: #ffffff;
  box-shadow: 0px 4px 15px rgba(0, 0, 0, 0.1), 
              0px -2px 5px rgba(0, 0, 0, 0.05); /* Top and bottom shadow */
  margin-top: 1rem; /* 35px */
=======
  padding: 25px;
  background-color: #ffffff;
  box-shadow: 0 5px 15px rgba(0, 0, 0, 0.08);
  margin-bottom: 20px;
  margin-left: 200px;
>>>>>>> af47ca53
  transition: all 0.3s ease;
  border-radius: 0.9375rem; /* 15px */
  padding-right: 0;
}

.teacher-info:hover {
  box-shadow: 0px 6px 20px rgba(0, 0, 0, 0.15),
              0px -3px 8px rgba(0, 0, 0, 0.08); /* Stronger hover effect */
  transform: translateY(-2px);
}

.teacher-card {
  display: flex;
  flex-wrap: wrap; /* Allow wrapping on small screens */
  gap: 1.25rem; /* 20px */
  align-items: center; /* Ensure proper alignment */
  cursor: pointer;
}

.photo-container {
  height: 10%; /* Фіксований розмір */
  display: flex;
  justify-content: center;
  align-items: center;
  overflow: hidden; /* Обрізка зайвого */
  border-radius: 50%; /* Ідеальний круг */
  background-color: #f0f0f0; /* Фон для випадків, коли фото немає */
}

.teacher-photo img {
  width: 100%;
  height: 100%;
  object-fit: cover; /* Запобігає спотворенню */
  border-radius: 50%; /* Кругле зображення */
}


.teacher-details {
  flex: 1; 
  display: flex;
  flex-direction: column;
  justify-content: center;
  gap: 0.625rem; /* 10px */
  min-width: 200px; /* Ensures details don't shrink too much */
}

.teacher-details h3,
.teacher-details h2 {
  margin: 0;
  padding: 0.125rem 0; /* 2px 0 */
  font-family: var(--default-font);
}

.teacher-details h3 {
  color: rgba(50, 85, 143, 1);
  margin-top: -0.5rem;
}

.teacher-details p{
  margin: 0;
  padding: 0.125rem 0; /* 2px 0 */
  font-family: var(--default-font);
  font-size: 1.125rem; /* 18px */
  color: #a3a3a3;
}
.teacher-details ul {
  margin: 0.3125rem 0; /* 5px 0 */
  padding-left: 1.25rem; /* 20px */
  font-family: var(--default-font);
}

.teacher-details ul {
  margin: 0.3125rem 0;
  padding-left: 1.25rem;
  list-style: none;
  font-family: var(--default-font); 
}

.teacher-details li {
  margin: 0.125rem 0; /* 2px 0 */
}

.teacher-photo img {
  width: 100%;
  height: 9.375rem; /* 150px */
  object-fit: cover;
  border-radius: 50%; 
}

.teacher-card .single-slot {
  color: #2c3e50;
  font-size: 1rem; /* 16px */
  width: 8%;
  display: flex;
  justify-content: space-between;
}

.teacher-card .multiple-slots {
  width: 50%;
  margin-top: 0.5rem; /* 8px */
}

.teacher-card .multiple-slots ul {
  width: 30%;
}

.teacher-card .multiple-slots li {
  width: 50%;
}

.single-slot {
  color: #2c3e50;
  font-size: 1rem; /* 16px */
  width: 8%;
  display: flex;
  justify-content: space-between;
}

.single-slot strong {
  color: #2c3e50;
  margin-right: 0.5rem; /* 8px */
}

p.single-slot {
  color: #2c3e50;
  font-weight: 500;
  margin-bottom: 0.5rem; /* 8px */
}

.multiple-slots {
  margin-top: 0.5rem; /* 8px */
}

.multiple-slots p {
  color: #2c3e50;
  font-weight: 500;
  margin-bottom: 0.5rem; /* 8px */
}

.multiple-slots ul {
  list-style: none;
  padding: 0;
  margin: 0;
}

.multiple-slots li {
  display: flex;
  justify-content: space-between;
  align-items: center;
  padding: 0.375rem 0.625rem; /* 6px 10px */
  margin: 0.25rem 0; /* 4px 0 */
  border-radius: 0.25rem; /* 4px */
  box-shadow: 0.0625rem 0.125rem rgba(0,0,0,0.07);
}

.multiple-slots li strong {
  color: #2c3e50;
}

.no-slots {
  color: #a3a3a3;
  font-family: var(--default-font);
  padding: 0.5rem; /* 8px */
  border-radius: 0.25rem; /* 4px */
  box-shadow: 0.0625rem 0.125rem rgba(0,0,0,0.07);
  text-align: left;
}

@media (max-width: 768px) {
  .teacher-card {
    flex-direction: column;
    align-items: center;
    text-align: center;
  }
}

.card-right-side {
  width: 5%;
  min-width: 20px;
  display: flex;
  align-items: center; /* Center the button vertically */
  justify-content: center; /* Center horizontally */
  align-self: stretch; /* Make it take full height */
  background-color: #f5f5f5; /* Optional: for visibility */
  margin: -1rem 0 -1rem 0;
}

.modal-button {
  background-color: #0378ec;
  color: #fff;
  font-size: 1rem; /* 16px */
  border: none;
  width: 100%;
  height: 100%;
  cursor: pointer;
  border-top-right-radius: 0.9375rem; /* 15px */
  border-bottom-right-radius: 0.9375rem; /* 15px */
  transition: background-color 0.3s ease;
  min-width: 50px;
}

.modal-button:hover {
  background-color: #0256af;
}

.modal-button .arrow-icon {
  font-size: 2.875rem; 
  font-weight: 300;
  color: #fff;
}
.tooltip-custom {
  position: relative;
  display: inline-block;
  cursor: not-allowed;
}

.tooltip-custom .tooltiptext {
  visibility: hidden;
  width: 220px;
  background-color: #dc3545; 
  color: #fff;
  text-align: center;
  border-radius: 6px;
  padding: 8px 10px;
  position: absolute;
  bottom: 105%; 
  left: 20%;
  transform: translateX(-50%);
  transition: opacity 0.2s ease;
  font-size: 0.9rem;
  box-shadow: 0 2px 8px rgba(0, 0, 0, 0.15);
  line-height: 1.4;
}

.tooltip-custom .tooltiptext::after {
  content: "";
  position: absolute;
  top: 100%;
  left: 50%;
  transform: translateX(-50%);
  border-width: 6px;
  border-style: solid;
  border-color: #dc3545 transparent transparent transparent;
}

.tooltip-custom:hover .tooltiptext {
  visibility: visible;
  opacity: 1;
  transform: translateX(-50%);
}

.tooltip-custom.tooltip-right .tooltiptext {
  left: 102%;
  bottom: auto;
  top: 50%;
  transform: translateY(-50%);
}

.modal {
  border: none;
  border-radius: 0.5rem; /* 8px */
  padding: 0;
  min-height: 25rem; /* 400px */
  background: #fff;
  box-shadow: 0.25rem 0.75rem 0.75rem rgba(0, 0, 0, 0.15);
}

/* form.html */
.modal .info-request-section {
  display: flex;
  flex-direction: row;
  margin: 0;
  height: 100%;
  min-height: 25rem; /* 400px */
}

.modal .left-container {
  width: 50%;
  padding: 2rem; /* 32px */
  display: flex;
  flex-direction: column;
  align-items: center;
  border-right: 0.0625rem solid #e0e0e0; /* 1px */
  box-shadow: 0.25rem 0 0.25rem -0.25rem rgba(0, 0, 0, 0.1);
  align-items: center;
  justify-content: center;
  text-align: center;
}

.modal .right-container {
  width: 50%;
  padding: 2rem; /* 32px */
  display: flex;
  flex-direction: column;
  align-items: center;
}

.modal-backdrop {
  position: absolute;
  top: 1rem; /* 16px */
  right: 1rem; /* 16px */
  z-index: 1000;
}

.modal .single-slot {
  color: #2c3e50;
  font-size: 1rem; /* 16px */
  width: 100%;
  display: flex;
  justify-content: space-between;
  padding: 0.375rem 0.625rem; /* 6px 10px */
}

.modal .multiple-slots {
  width: 70%;
  margin-top: 0.5rem; /* 8px */
  text-align: center;
}

.modal .multiple-slots ul {
  display: grid;
  grid-template-columns: repeat(2, 1fr);
  gap: 0.625rem; /* 10px */
  list-style: none;
  padding: 0;
}

.modal .multiple-slots li {
  width: 48%;
  padding: 0.375rem 0.625rem; /* 6px 10px */
  margin: 0.25rem 0; /* 4px 0 */
}

.modal .no-slots {
  width: 100%;
  text-align: center;
}

.left-container img {
  display: block;
  width: 50%;         /* Adjust the base width as needed */
  height: auto;       /* Let the height scale naturally */
  max-width: 100%;    /* Prevent overflow in smaller containers */
  border-radius: 50%;
  object-fit: cover;
  margin-bottom: 0.5rem; /* 8px */
}

.left-container h2 {
  margin-bottom: 0.5rem; /* 8px */
  font-family: var(--heading-font);
}

p.position {
  color: #a3a3a3;
  margin-bottom: 0.5rem; /* 8px */
  font-size: 1.25rem; /* 20px */
  font-family: var(--default-font);
  margin-top: 0;
  font-weight: 400;
}

.left-container h3 {
  color: #063f77;
  margin-bottom: 0.25rem; /* 4px */
  font-size: 1.25rem; /* 20px */
  font-family: var(--default-font);
  text-align: center;
  margin-top: 0.5rem;
}

.submit-btn {
  background-color: #0378ec;
  color: #fff;
  border: none;
  padding: 0.75rem 1.5rem; /* 12px 24px */
  border-radius: 0.5rem; /* 8px */
  cursor: pointer;
  display: block;
  margin: 1rem auto; /* 16px auto */
  width: 50%;
  height: 10%;
  font-size: 1.125rem; /* 18px */
  font-family: var(--default-font);
  transition: background-color 0.3s ease;
}

.submit-btn:hover {
  background-color: #0256af;
}

.submit-btn:disabled {
  background-color: #99b8e6;
  cursor: not-allowed;
}

.form-input {
  width: 90%;
  padding: 0.625rem; /* 10px */
  border: 0.0625rem solid #ccc; /* 1px */
  border-radius: 0.5rem; /* 8px */
  margin-bottom: 0.25rem; /* 4px */
  font-size: 1rem; /* 16px */
  box-shadow: 0.125rem 0.25rem 0.25rem rgba(0, 0, 0, 0.05);
  transition: box-shadow 0.2s ease-in-out;
}

.add-theme-container {
  position: relative;
  margin-top: 0;
}

.input-add {
  display: flex;
  align-items: center;
  position: relative;
  width: 100%;
}

.input-add input { 
  padding-right: 1.875rem; /* 30px */
}

.add-theme {
  background: none;
  border: none;
  cursor: pointer;
  padding: 0;
  width: 5%;
  height: 5%;
  display: flex;
  align-items: center;
  justify-content: center;
  color: #a3a3a3;
  margin-left: -1.875rem; /* -30px */
  margin-bottom: 0.4375rem; /* 7px */
}

.add-icon {
  width: 100%;
  height: 100%;
  transition: transform 0.2s ease-in-out;
}

.add-theme:hover .add-icon {
  transform: scale(1.2);
}

.theme-list {
  list-style-type: none;
  padding: 0;
  margin-top: 0;
  margin-bottom: 0.125rem;
}

.theme-item {
  padding: 0.625rem;
  display: flex;
  width: 50%;
  white-space: nowrap;
  overflow: hidden;
  text-overflow: ellipsis;
  height: 0.625rem;
  align-items: center;
  justify-content: space-between;
  border: 0.0625rem solid #ccc;
  border-radius: 0.5rem;
  margin-bottom: 0.5rem;
  box-shadow: 0.125rem 0.25rem 0.25rem rgba(0, 0, 0, 0.05);
  transition: box-shadow 0.2s ease-in-out;
}

.theme-item:hover {
  box-shadow: 0.125rem 0.25rem 0.5rem rgba(0, 0, 0, 0.1);
}

.remove-theme {
  background: none;
  border: none;
  color: #a3a3a3;
  cursor: pointer;
  font-size: 1.625rem;
  line-height: 1;
  transition: color 0.3s ease-in-out;
}

.remove-theme:hover {
  transform: scale(1.1);
}

.dropdown {
  position: relative;
  margin-bottom: 0;
}

.dropdown-input {
  display: flex;
  align-items: center;
  position: relative;
  width: 100%;
}

.dropdown-input  input { 
  padding-right: 1.875rem;
}

.dropdown-toggle {
  background: none;
  border: none;
  cursor: pointer;
  padding: 0;
  width: 4%;
  height: 4%;
  display: flex;
  color: #a3a3a3;
  margin-left: -1.875rem;
  margin-bottom: 0.438rem;
}

.dropdown-icon {
  width: 100%;
  height: 100%;
  transition: transform 0.2s ease-in-out;
}

.dropdown-toggle:hover .dropdown-icon {
  transform: scale(1.2);
}

.dropdown-menu {
  display: none;
  position: absolute;
  margin-top: -0.938rem;
  left: 0;
  width: 100%;
  border: 0.0625rem solid #ccc;
  border-radius: 0.5rem;
  box-shadow: 0.125rem 0.25rem rgba(0, 0, 0, 0.05);
  background-color: white;
  max-height: 12.5rem;
  overflow-y: auto;
  z-index: 1000;
}

.dropdown-item {
  padding: 0.625rem;
  font-size: 1rem;
  cursor: pointer;
}

.dropdown-item:hover {
  background-color: #f1f1f1;
}

.form-textarea {
  width: 95%;
  padding: 0.625rem;
  border: 0.0625rem solid #ccc;
  border-radius: 0.5rem;
  margin-bottom: 0.25rem;
  margin-top: 0.25rem;
  font-size: 1rem;
  font-family: var(--default-font);
  height: 6.25rem; /* 100px */
  min-height: 4.688rem;
  box-shadow: 0.125rem 0.25rem rgba(0, 0, 0, 0.05);
  transition: box-shadow 0.2s ease-in-out;
  resize: none;
  scroll-behavior: smooth;
}

.form-input::placeholder,
.form-textarea::placeholder {
  color: #a3a3a3;
  font: 0.875rem var(--default-font);
}

.form-input:focus,
.form-textarea:focus,
.form-select:focus {
  box-shadow: 0.125rem 0.25rem 0.5rem rgba(0, 0, 0, 0.1);
  outline: none;
}

label[for="id_teacher_themes"],
label[for="id_student_themes"] {
  display: block;
  font-size: 0.938rem;
  font-family: var(--default-font);
  font-weight: 500;
  color: #063f77;
  margin-bottom: 0.5rem;
  letter-spacing: 0.25px;
  text-align: left;
  text-transform: none;
}

.right-container p {
  color:  #a3a3a3;
  margin: 0;
  font-size: 1rem;
  text-align: center;
  font-family: var(--default-font);
  font-weight: 400;
  margin-bottom: 15px;
}

.textera-capacity p {
  color: #a3a3a3;
  margin-bottom: 0;
  margin-top: 0;
  font-size: 1rem;
  font-family: var(--default-font);
  text-align: right;
  margin-left: auto;
}

.close-modal {
  background: none;
  border: none;
  cursor: pointer;
  position: absolute;
  top: 0.75rem;
  left: 0.875rem;
  font-size: 1.375rem;
  width: 1.5%;
  height: 3.5%;
  color: #a3a3a3;
  transition: background-color 0.3s ease-in-out, color 0.3s ease-in-out;
  padding: 0.5rem; /* 8px */
  border-radius: 0.25rem; /* 4px */
}

.close-modal:hover {
  transform: scale(1.1);
  background-color: #f0f0f0;
}

.teacher-modal {
  display: flex;
  flex-direction: column;
  align-items: center;
}

.success-popup {
  position: fixed;
  top: 1.25rem;
  left: 50%;
  transform: translateX(-50%);
  background-color: white;
  padding: 1rem;
  border-radius: 0.75rem; /* 12px */
  border: 0.1875rem solid #6FCF97; /* 3px */
  box-shadow: none;
  z-index: 1000;
  text-align: center;
  animation: fadeIn 0.5s ease-in-out;
  display: flex;
  max-width: 25rem;
  width: 100%;
  align-items: center;
}

.success-icon {
  width: 2.8rem;
  height: 2.8rem;
  margin-right: 0.625rem; /* 10px */
}

.popup-content {
  text-align: start;
}

.popup-title {
  font-size: 1rem;
  font-weight: 700;
  color: #333;
  margin-bottom: 0.313rem;
  margin: 0;
}

.popup-text {
  font-size: 0.875rem;
  color: #333;
  margin: 0.25rem 0 0;
}

.toast-close {
  position: absolute;
  top: 0.5rem;
  right: 0.5rem;
  font-size: 1rem;
  cursor: pointer;
  color: #333;
  border: 0.0625rem solid #ccc;
  background: white;
  width: 1.5rem;
  height: 1.5rem;
  display: flex;
  align-items: center;
  justify-content: center;
  transition: all 0.2s ease-in-out;
}

.toast-close:hover {
  color: #111;
  transform: scale(1.1);
}

@keyframes fadeIn {
  from {
    opacity: 0;
    transform: translateX(-50%) translateY(-1.25rem); /* -20px */
  }
  to {
    opacity: 1;
    transform: translateX(-50%) translateY(0);
  }
}

.error-message {
  color: #dc3545;
  font-size: 0.875rem;
  margin-top: 0.25rem;
  padding: 0.375rem 0;
  display: block;
}

.error-container {
  margin-bottom: 1rem;
}

.error-container .error-message {
  background-color: #fff3f3;
  border-left: 0.1875rem solid #dc3545; /* 3px */
  padding: 0.5rem 1rem;
  margin-bottom: 0.5rem;
  border-radius: 0 0.25rem 0.25rem 0;
}

input.error, 
textarea.error,
.dropdown-input.error {
  border-color: #dc3545;
  background-color: #fff8f8;
}

@keyframes shake {
  0%, 100% { transform: translateX(0); }
  10%, 30%, 50%, 70%, 90% { transform: translateX(-0.125rem); } /* -2px */
  20%, 40%, 60%, 80% { transform: translateX(0.125rem); } /* 2px */
}

.error-message {
  animation: shake 0.5s ease-in-out;
}<|MERGE_RESOLUTION|>--- conflicted
+++ resolved
@@ -48,8 +48,6 @@
   font-family: var(--heading-font);
 }
 
-<<<<<<< HEAD
-=======
 /* .header {
   position: fixed;
   top: 0;
@@ -70,7 +68,6 @@
   padding-right: 20px;
 }
 
->>>>>>> af47ca53
 .navmenu {
   margin: 0;
   display: flex;
@@ -171,16 +168,8 @@
 .search-container {
   display: flex;
   align-items: center;
-<<<<<<< HEAD
   position: relative;
   width: 100%;
-=======
-  gap: 10px;
-  width: 100%;
-  height: 50px;
-  margin: 0 auto;
-  padding: 0 20px;
->>>>>>> af47ca53
 }
 
 /* Input field styling */
@@ -486,11 +475,6 @@
 }
 
 .main {
-<<<<<<< HEAD
-=======
-  padding: 20px;
-  margin-left: 80px;
->>>>>>> af47ca53
   display: flex;
   align-items: center;
   width: 100%;
@@ -516,20 +500,12 @@
 }
 
 .teacher-info {
-<<<<<<< HEAD
   width: 100%;
   padding: 1rem; /* 25px */
   background-color: #ffffff;
   box-shadow: 0px 4px 15px rgba(0, 0, 0, 0.1), 
               0px -2px 5px rgba(0, 0, 0, 0.05); /* Top and bottom shadow */
   margin-top: 1rem; /* 35px */
-=======
-  padding: 25px;
-  background-color: #ffffff;
-  box-shadow: 0 5px 15px rgba(0, 0, 0, 0.08);
-  margin-bottom: 20px;
-  margin-left: 200px;
->>>>>>> af47ca53
   transition: all 0.3s ease;
   border-radius: 0.9375rem; /* 15px */
   padding-right: 0;
@@ -1115,6 +1091,7 @@
 }
 
 label[for="id_teacher_themes"],
+label[for="id_teacher_themes"],
 label[for="id_student_themes"] {
   display: block;
   font-size: 0.938rem;
